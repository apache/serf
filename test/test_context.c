--- conflicted
+++ resolved
@@ -2351,60 +2351,6 @@
     SUITE_ADD_TEST(suite, test_setup_proxy);
     SUITE_ADD_TEST(suite, test_keepalive_limit_one_by_one);
     SUITE_ADD_TEST(suite, test_keepalive_limit_one_by_one_and_burst);
-<<<<<<< HEAD
-    SUITE_ADD_TEST(suite, test_serf_progress_callback);
-    SUITE_ADD_TEST(suite, test_serf_request_timeout);
-    SUITE_ADD_TEST(suite, test_serf_connection_large_response);
-    SUITE_ADD_TEST(suite, test_serf_connection_large_request);
-
-#ifdef SERF_HAVE_OPENSSL
-    openssl_suite = CuSuiteNew();
-
-    CuSuiteSetSetupTeardownCallbacks(openssl_suite, test_openssl_setup,
-                                     test_openssl_teardown);
-
-    SUITE_ADD_TEST(openssl_suite, test_serf_ssl_handshake);
-    SUITE_ADD_TEST(openssl_suite, test_serf_ssl_trust_rootca);
-    SUITE_ADD_TEST(openssl_suite, test_serf_ssl_application_rejects_cert);
-    SUITE_ADD_TEST(openssl_suite, test_serf_ssl_certificate_chain_with_anchor);
-    SUITE_ADD_TEST(openssl_suite, test_serf_ssl_certificate_chain_all_from_server);
-    SUITE_ADD_TEST(openssl_suite, test_serf_ssl_no_servercert_callback_allok);
-    SUITE_ADD_TEST(openssl_suite, test_serf_ssl_no_servercert_callback_fail);
-    SUITE_ADD_TEST(openssl_suite, test_serf_ssl_large_response);
-    SUITE_ADD_TEST(openssl_suite, test_serf_ssl_large_request);
-    SUITE_ADD_TEST(openssl_suite, test_serf_ssl_client_certificate);
-    SUITE_ADD_TEST(openssl_suite, test_serf_ssl_identity);
-    SUITE_ADD_TEST(openssl_suite, test_serf_ssl_expired_server_cert);
-    SUITE_ADD_TEST(openssl_suite, test_serf_ssl_future_server_cert);
-
-    CuSuiteAddSuite(suite, openssl_suite);
-#endif
-#ifdef SERF_HAVE_SECURETRANSPORT
-    sectransssl_suite = CuSuiteNew();
-
-    CuSuiteSetSetupTeardownCallbacks(sectransssl_suite, test_sectransssl_setup,
-                                     test_sectransssl_teardown);
-
-    SUITE_ADD_TEST(sectransssl_suite, test_serf_ssl_handshake);
-    SUITE_ADD_TEST(sectransssl_suite, test_serf_ssl_trust_rootca);
-    SUITE_ADD_TEST(sectransssl_suite, test_serf_ssl_application_rejects_cert);
-    SUITE_ADD_TEST(sectransssl_suite,
-                   test_serf_ssl_certificate_chain_with_anchor);
-    SUITE_ADD_TEST(sectransssl_suite,
-                   test_serf_ssl_certificate_chain_all_from_server);
-    SUITE_ADD_TEST(sectransssl_suite,
-                   test_serf_ssl_no_servercert_callback_allok);
-    SUITE_ADD_TEST(sectransssl_suite, test_serf_ssl_no_servercert_callback_fail);
-    SUITE_ADD_TEST(sectransssl_suite, test_serf_ssl_large_response);
-    SUITE_ADD_TEST(sectransssl_suite, test_serf_ssl_large_request);
-    SUITE_ADD_TEST(sectransssl_suite, test_serf_ssl_client_certificate);
-    SUITE_ADD_TEST(sectransssl_suite, test_serf_ssl_identity);
-    SUITE_ADD_TEST(sectransssl_suite, test_serf_ssl_expired_server_cert);
-    SUITE_ADD_TEST(sectransssl_suite, test_serf_ssl_future_server_cert);
-
-    CuSuiteAddSuite(suite, sectransssl_suite);
-#endif
-=======
     SUITE_ADD_TEST(suite, test_progress_callback);
     SUITE_ADD_TEST(suite, test_request_timeout);
     SUITE_ADD_TEST(suite, test_connection_large_response);
@@ -2426,7 +2372,54 @@
     SUITE_ADD_TEST(suite, test_ssltunnel_basic_auth);
     SUITE_ADD_TEST(suite, test_ssltunnel_basic_auth_keepalive_off);
     SUITE_ADD_TEST(suite, test_ssltunnel_digest_auth);
->>>>>>> af364a40
+
+#ifdef SERF_HAVE_OPENSSL
+    openssl_suite = CuSuiteNew();
+
+    CuSuiteSetSetupTeardownCallbacks(openssl_suite, test_openssl_setup,
+                                     test_openssl_teardown);
+
+    SUITE_ADD_TEST(openssl_suite, test_serf_ssl_handshake);
+    SUITE_ADD_TEST(openssl_suite, test_serf_ssl_trust_rootca);
+    SUITE_ADD_TEST(openssl_suite, test_serf_ssl_application_rejects_cert);
+    SUITE_ADD_TEST(openssl_suite, test_serf_ssl_certificate_chain_with_anchor);
+    SUITE_ADD_TEST(openssl_suite, test_serf_ssl_certificate_chain_all_from_server);
+    SUITE_ADD_TEST(openssl_suite, test_serf_ssl_no_servercert_callback_allok);
+    SUITE_ADD_TEST(openssl_suite, test_serf_ssl_no_servercert_callback_fail);
+    SUITE_ADD_TEST(openssl_suite, test_serf_ssl_large_response);
+    SUITE_ADD_TEST(openssl_suite, test_serf_ssl_large_request);
+    SUITE_ADD_TEST(openssl_suite, test_serf_ssl_client_certificate);
+    SUITE_ADD_TEST(openssl_suite, test_serf_ssl_identity);
+    SUITE_ADD_TEST(openssl_suite, test_serf_ssl_expired_server_cert);
+    SUITE_ADD_TEST(openssl_suite, test_serf_ssl_future_server_cert);
+
+    CuSuiteAddSuite(suite, openssl_suite);
+#endif
+#ifdef SERF_HAVE_SECURETRANSPORT
+    sectransssl_suite = CuSuiteNew();
+
+    CuSuiteSetSetupTeardownCallbacks(sectransssl_suite, test_sectransssl_setup,
+                                     test_sectransssl_teardown);
+
+    SUITE_ADD_TEST(sectransssl_suite, test_serf_ssl_handshake);
+    SUITE_ADD_TEST(sectransssl_suite, test_serf_ssl_trust_rootca);
+    SUITE_ADD_TEST(sectransssl_suite, test_serf_ssl_application_rejects_cert);
+    SUITE_ADD_TEST(sectransssl_suite,
+                   test_serf_ssl_certificate_chain_with_anchor);
+    SUITE_ADD_TEST(sectransssl_suite,
+                   test_serf_ssl_certificate_chain_all_from_server);
+    SUITE_ADD_TEST(sectransssl_suite,
+                   test_serf_ssl_no_servercert_callback_allok);
+    SUITE_ADD_TEST(sectransssl_suite, test_serf_ssl_no_servercert_callback_fail);
+    SUITE_ADD_TEST(sectransssl_suite, test_serf_ssl_large_response);
+    SUITE_ADD_TEST(sectransssl_suite, test_serf_ssl_large_request);
+    SUITE_ADD_TEST(sectransssl_suite, test_serf_ssl_client_certificate);
+    SUITE_ADD_TEST(sectransssl_suite, test_serf_ssl_identity);
+    SUITE_ADD_TEST(sectransssl_suite, test_serf_ssl_expired_server_cert);
+    SUITE_ADD_TEST(sectransssl_suite, test_serf_ssl_future_server_cert);
+
+    CuSuiteAddSuite(suite, sectransssl_suite);
+#endif
 
     return suite;
 }