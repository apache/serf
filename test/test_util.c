--- conflicted
+++ resolved
@@ -378,7 +378,6 @@
     return NULL;
 }
 
-<<<<<<< HEAD
 void *test_openssl_setup(void *dummy)
 {
     serf_config_disable_bucket_impls(SERF_IMPL_SSL_ALL);
@@ -404,7 +403,8 @@
 {
     serf_config_enable_bucket_impls(SERF_IMPL_SSL_ALL);
     return test_teardown(baton);
-=======
+}
+
 /* Helper function, runs the client and server context loops and validates
  that no errors were encountered, and all messages were sent and received. */
 apr_status_t
@@ -624,5 +624,4 @@
     serf_connection_request_create(tb->connection,
                                    setup_request,
                                    handler_ctx);
->>>>>>> af364a40
 }