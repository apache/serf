/* ====================================================================
 *    Licensed to the Apache Software Foundation (ASF) under one
 *    or more contributor license agreements.  See the NOTICE file
 *    distributed with this work for additional information
 *    regarding copyright ownership.  The ASF licenses this file
 *    to you under the Apache License, Version 2.0 (the
 *    "License"); you may not use this file except in compliance
 *    with the License.  You may obtain a copy of the License at
 *
 *      http://www.apache.org/licenses/LICENSE-2.0
 *
 *    Unless required by applicable law or agreed to in writing,
 *    software distributed under the License is distributed on an
 *    "AS IS" BASIS, WITHOUT WARRANTIES OR CONDITIONS OF ANY
 *    KIND, either express or implied.  See the License for the
 *    specific language governing permissions and limitations
 *    under the License.
 * ====================================================================
 *
 * ----
 *
 * Originally developed by Aaron Bannert and Justin Erenkrantz, eBuilt.
 */

#define APR_WANT_MEMFUNC
#include <apr_want.h>
#include <apr_pools.h>
#include <apr_network_io.h>
#include <apr_portable.h>
#include <apr_strings.h>
#include <apr_base64.h>
#include <apr_version.h>
#include <apr_atomic.h>

#include "serf.h"
#include "serf_private.h"
#include "serf_bucket_util.h"

#include <openssl/bio.h>
#include <openssl/ssl.h>
#include <openssl/err.h>
#include <openssl/pkcs12.h>
#include <openssl/x509v3.h>
#ifndef OPENSSL_NO_OCSP /* requires openssl 0.9.7 or later */
#include <openssl/ocsp.h>
#endif

#ifndef APR_ARRAY_PUSH
#define APR_ARRAY_PUSH(ary,type) (*((type *)apr_array_push(ary)))
#endif

#if !defined(OPENSSL_VERSION_NUMBER) || OPENSSL_VERSION_NUMBER < 0x10100000L
#define USE_LEGACY_OPENSSL
#define X509_STORE_get0_param(store) store->param
#endif


/*
 * Here's an overview of the SSL bucket's relationship to OpenSSL and serf.
 *
 * HTTP request:  SSLENCRYPT(REQUEST)
 *   [context.c reads from SSLENCRYPT and writes out to the socket]
 * HTTP response: RESPONSE(SSLDECRYPT(SOCKET))
 *   [handler function reads from RESPONSE which in turn reads from SSLDECRYPT]
 *
 * HTTP request read call path:
 *
 * write_to_connection
 *  |- serf_bucket_read on SSLENCRYPT
 *    |- serf_ssl_read
 *      |- serf_databuf_read
 *        |- common_databuf_prep
 *          |- ssl_encrypt
 *            |- 1. Try to read pending encrypted data; If available, return.
 *            |- 2. Try to read from ctx->stream [REQUEST bucket]
 *            |- 3. Call SSL_write with read data
 *              |- ...
 *                |- bio_bucket_read can be called
 *                  |- read data from ctx->decrypt.stream
 *                |- bio_bucket_write with encrypted data
 *                  |- store in sink
 *            |- 4. If successful, read pending encrypted data and return.
 *            |- 5. If fails, place read data back in ctx->stream
 *
 * HTTP response read call path:
 *
 * read_from_connection
 *  |- acceptor
 *  |- handler
 *    |- ...
 *      |- serf_bucket_read(SSLDECRYPT)
 *        |- serf_ssl_read
 *          |- serf_databuf_read
 *            |- ssl_decrypt
 *              |- Call SSL_read()
 *                |- ...
 *                  |- bio_bucket_read
 *                    |- read data from ctx->decrypt.stream
 *                  |- bio_bucket_write can be called
 *                    |- store in sink
 *              |- If data read, return it.
 *              |- If an error, set the STATUS value and return.
 *
 */

typedef struct bucket_list {
    serf_bucket_t *bucket;
    struct bucket_list *next;
} bucket_list_t;

typedef struct serf_ssl_stream_t {
    /* Helper to read data. Wraps stream. */
    serf_databuf_t databuf;

    /* Our source for more data. */
    serf_bucket_t *stream;

    /* The next set of buckets */
    bucket_list_t *stream_next;
} serf_ssl_stream_t;

struct serf_ssl_context_t {
    /* How many open buckets refer to this context. */
    int refcount;

    /* The pool that this context uses. */
    apr_pool_t *pool;

    /* The allocator associated with the above pool. */
    serf_bucket_alloc_t *allocator;

    /* Internal OpenSSL parameters */
    SSL_CTX *ctx;
    SSL *ssl;
    BIO *bio;
    BIO_METHOD *biom;

    serf_ssl_stream_t encrypt;
    serf_ssl_stream_t decrypt;

    /* The status of the last thing we read or wrote. */
    apr_status_t crypt_status;

    /* Encrypted data waiting to be written. */
    serf_bucket_t *encrypt_pending;

    /* Should we read before we can write again? */
    int want_read;
    int handshake_done;

    /* Client cert callbacks */
    serf_ssl_need_client_cert_t cert_callback;
    void *cert_userdata;
    apr_pool_t *cert_cache_pool;
    const char *cert_file_success;

    /* Client cert PW callbacks */
    serf_ssl_need_cert_password_t cert_pw_callback;
    void *cert_pw_userdata;
    apr_pool_t *cert_pw_cache_pool;
    const char *cert_pw_success;

    /* Server cert callbacks */
    serf_ssl_need_server_cert_t server_cert_callback;
    serf_ssl_server_cert_chain_cb_t server_cert_chain_callback;
    void *server_cert_userdata;

    const char *cert_path;

    X509 *cached_cert;
    EVP_PKEY *cached_cert_pw;

    apr_status_t pending_err;

    /* Status of a fatal error, returned on subsequent encrypt or decrypt
       requests. */
    apr_status_t fatal_err;

    /* Flag is set to 1 when a renegotiation is in progress. */
    int renegotiation;
    int handshake_finished; /* True after SSL internal connection is through
                               the handshake */

    const char *selected_protocol; /* Cached protocol value once available */
    /* Protocol callback */
    serf_ssl_protocol_result_cb_t protocol_callback;
    void *protocol_userdata;

    serf_config_t *config;
};

typedef struct ssl_context_t {
    /* The bucket-independent ssl context that this bucket is associated with */
    serf_ssl_context_t *ssl_ctx;

    /* Pointer to the 'right' databuf. */
    serf_databuf_t *databuf;

    /* Pointer to our stream, so we can find it later. */
    serf_bucket_t **our_stream;
} ssl_context_t;

struct serf_ssl_certificate_t {
    X509 *ssl_cert;
    int depth;
};

static void disable_compression(serf_ssl_context_t *ssl_ctx);
static char *
    pstrdup_escape_nul_bytes(const char *buf, int len, apr_pool_t *pool);

static const char *ssl_get_selected_protocol(serf_ssl_context_t *context);

#ifdef SERF_LOGGING_ENABLED
/* Log all ssl alerts that we receive from the server. */
static void
apps_ssl_info_callback(const SSL *s, int where, int ret)
{
    const char *str;
    serf_ssl_context_t *ctx;
    int w;
    int in_write = (where & SSL_CB_WRITE);
    const char *read_write_str = (in_write ? "write" : "read");
    int ssl_error = SSL_get_error(s, ret);

    ctx = SSL_get_app_data(s);

    w = where & ~SSL_ST_MASK;

    if (w & SSL_ST_CONNECT)
        str = "SSL_connect";
    else if (w & SSL_ST_ACCEPT)
        str = "SSL_accept";
    else
        str = "undefined";

    if (where & SSL_CB_LOOP) {
        serf__log(LOGLVL_DEBUG, LOGCOMP_SSL, __FILE__, ctx->config,
                  "%s:%s\n", str, SSL_state_string_long(s));
    }
    else if (where & SSL_CB_ALERT) {
        serf__log(LOGLVL_WARNING, LOGCOMP_SSL, __FILE__, ctx->config,
                  "SSL %s alert: %s: %s\n",
                  read_write_str,
                  SSL_alert_type_string_long(ret),
                  SSL_alert_desc_string_long(ret));
    }
    else if (where & SSL_CB_EXIT) {
        int level;
        const char *how = (ret == 0) ? "failed" : "error";

        if (ret < 0 && ssl_error != SSL_ERROR_WANT_READ)
            level = LOGLVL_ERROR;
        else if (ret == 0)
            level = LOGLVL_WARNING;
        else if (ssl_error != SSL_ERROR_WANT_READ)
            level = LOGLVL_INFO;
        else
            level = LOGLVL_DEBUG;

        if (ret > 0) {
            /* ret > 0: Just a state change; not an error */
            serf__log(level, LOGCOMP_SSL, __FILE__, ctx->config,
                      "%s: %s (%d)\n",
                      str, SSL_state_string_long(s),
                      ctx->crypt_status);
        }
        else if (ssl_error == 0) {
            serf__log(level, LOGCOMP_SSL, __FILE__, ctx->config,
                      "%s:%s %s in %s, status=%d\n",
                      str, read_write_str, how, SSL_state_string_long(s),
                      ctx->crypt_status);
        }
        else if (ssl_error != SSL_ERROR_SYSCALL) {
            serf__log(level, LOGCOMP_SSL, __FILE__, ctx->config,
                      "%s:%s %s in %s: ssl_error=%d, status=%d\n",
                      str, read_write_str, how, SSL_state_string_long(s),
                      ssl_error, ctx->crypt_status);
        }
        else {
            serf__log(level, LOGCOMP_SSL, __FILE__, ctx->config,
                      "%s:%s %s in %s: status=%d\n",
                      str, read_write_str, how, SSL_state_string_long(s),
                      ctx->crypt_status);
        }
    }
}
#endif


/* Listens for the SSL renegotiate ciphers alert and report it back to the
   serf context. */
static void
detect_renegotiate(const SSL *s, int where, int ret)
{
    /* This callback overrides the SSL state logging callback, so call it here
       (if logging is compiled in). */
#ifdef SERF_LOGGING_ENABLED
    apps_ssl_info_callback(s, where, ret);
#endif

    /* The server asked to renegotiate the SSL session. */
#ifndef USE_LEGACY_OPENSSL
    if (SSL_get_state(s) == TLS_ST_SW_HELLO_REQ) {
#else
    if (SSL_state(s) == SSL_ST_RENEGOTIATE) {
#endif
        serf_ssl_context_t *ssl_ctx = SSL_get_app_data(s);

        ssl_ctx->renegotiation = 1;
        ssl_ctx->fatal_err = SERF_ERROR_SSL_NEGOTIATE_IN_PROGRESS;
    }
}

static void log_ssl_error(serf_ssl_context_t *ctx)
{
    unsigned long e = ERR_get_error();
    serf__log(LOGLVL_ERROR, LOGCOMP_SSL, __FILE__, ctx->config,
              "SSL Error: %s\n", ERR_error_string(e, NULL));

}

static void bio_set_data(BIO *bio, void *data)
{
#ifndef USE_LEGACY_OPENSSL
    BIO_set_data(bio, data);
#else
    bio->ptr = data;
#endif
}

static void *bio_get_data(BIO *bio)
{
#ifndef USE_LEGACY_OPENSSL
    return BIO_get_data(bio);
#else
    return bio->ptr;
#endif
}

/* Returns the amount read. */
static int bio_bucket_read(BIO *bio, char *in, int inlen)
{
    serf_ssl_context_t *ctx = bio_get_data(bio);
    const char *data;
    apr_status_t status;
    apr_size_t len;

    serf__log(LOGLVL_DEBUG, LOGCOMP_SSL, __FILE__, ctx->config,
              "bio_bucket_read called for %d bytes\n", inlen);

    BIO_clear_retry_flags(bio); /* Clear retry hints */

    /* The server initiated a renegotiation and we were instructed to report
       that as an error asap. */
    if (ctx->renegotiation) {
      ctx->crypt_status = SERF_ERROR_SSL_NEGOTIATE_IN_PROGRESS;
      return -1;
    }

    status = serf_bucket_read(ctx->decrypt.stream, inlen, &data, &len);
    ctx->crypt_status = status;
    ctx->want_read = FALSE;

    if (SERF_BUCKET_READ_ERROR(status)) {
        return -1; /* Raises: SSL_ERROR_SYSCALL; caller reads crypt_status */
    }

    if (status && !APR_STATUS_IS_EOF(status)) {
        BIO_set_retry_read(bio); /* Signal SSL: Retry later */
    }

    if (! len) {
        return -1; /* Raises: SSL_ERROR_SYSCALL; caller reads crypt_status */
    }

    serf__log(LOGLVL_DEBUG, LOGCOMP_SSL, __FILE__, ctx->config,
              "bio_bucket_read received %"APR_SIZE_T_FMT" bytes (%d)\n", len, status);

    memcpy(in, data, len);
    return len;
}

/* Returns the amount written. */
static int bio_bucket_write(BIO *bio, const char *in, int inl)
{
    serf_ssl_context_t *ctx = bio_get_data(bio);
    serf_bucket_t *tmp;

    serf__log(LOGLVL_DEBUG, LOGCOMP_SSL, __FILE__, ctx->config,
              "bio_bucket_write called for %d bytes\n", inl);

    BIO_clear_retry_flags(bio); /* Clear retry hints */

    /* The server initiated a renegotiation and we were instructed to report
       that as an error asap. */
    if (ctx->renegotiation) {
      ctx->crypt_status = SERF_ERROR_SSL_NEGOTIATE_IN_PROGRESS;
      return -1;
    }

    ctx->crypt_status = APR_SUCCESS;

    tmp = serf_bucket_simple_copy_create(in, inl,
                                         ctx->encrypt_pending->allocator);

    serf_bucket_aggregate_append(ctx->encrypt_pending, tmp);

    return inl;
}

/* Returns the amount read. */
static int bio_file_read(BIO *bio, char *in, int inlen)
{
    apr_file_t *file = bio_get_data(bio);
    apr_status_t status;
    apr_size_t len;

    len = inlen;
    status = apr_file_read(file, in, &len);

    if (!SERF_BUCKET_READ_ERROR(status)) {
        /* Oh suck. */
        if (APR_STATUS_IS_EOF(status)) {
            return -1;
        } else {
            return len;
        }
    }

    return -1;
}

/* Returns the amount written. */
static int bio_file_write(BIO *bio, const char *in, int inl)
{
    apr_file_t *file = bio_get_data(bio);
    apr_size_t nbytes;

    BIO_clear_retry_flags(bio);

    nbytes = inl;
    apr_file_write(file, in, &nbytes);

    return nbytes;
}

static int bio_file_gets(BIO *bio, char *in, int inlen)
{
    apr_file_t *file = bio_get_data(bio);
    apr_status_t status;

    status = apr_file_gets(in, inlen, file);

    if (! status) {
        return (int)strlen(in);
    } else if (APR_STATUS_IS_EOF(status)) {
        return 0;
    } else {
        return -1; /* Signal generic error */
    }
}

static int bio_bucket_create(BIO *bio)
{
#ifndef USE_LEGACY_OPENSSL
    BIO_set_shutdown(bio, 1);
    BIO_set_init(bio, 1);
    BIO_set_data(bio, NULL);
#else
    bio->shutdown = 1;
    bio->init = 1;
    bio->num = -1;
    bio->ptr = NULL;
#endif

    return 1;
}

static int bio_bucket_destroy(BIO *bio)
{
    /* Did we already free this? */
    if (bio == NULL) {
        return 0;
    }

    return 1;
}

static long bio_bucket_ctrl(BIO *bio, int cmd, long num, void *ptr)
{
    long ret = 1;

    switch (cmd) {
    default:
        /* abort(); */
        break;
    case BIO_CTRL_FLUSH:
        /* At this point we can't force a flush. */
        break;
    case BIO_CTRL_PUSH:
    case BIO_CTRL_POP:
        ret = 0;
        break;
    }
    return ret;
}

#ifdef USE_LEGACY_OPENSSL
static BIO_METHOD bio_bucket_method = {
    BIO_TYPE_MEM,
    "Serf SSL encryption and decryption buckets",
    bio_bucket_write,
    bio_bucket_read,
    NULL,                        /* Is this called? */
    NULL,                        /* Is this called? */
    bio_bucket_ctrl,
    bio_bucket_create,
    bio_bucket_destroy,
#ifdef OPENSSL_VERSION_NUMBER
    NULL /* sslc does not have the callback_ctrl field */
#endif
};

static BIO_METHOD bio_file_method = {
    BIO_TYPE_FILE,
    "Wrapper around APR file structures",
    bio_file_write,
    bio_file_read,
    NULL,                        /* Is this called? */
    bio_file_gets,               /* Is this called? */
    bio_bucket_ctrl,
    bio_bucket_create,
    bio_bucket_destroy,
#ifdef OPENSSL_VERSION_NUMBER
    NULL /* sslc does not have the callback_ctrl field */
#endif
};
#endif

static BIO_METHOD *bio_meth_bucket_new(void)
{
    BIO_METHOD *biom = NULL;

#ifndef USE_LEGACY_OPENSSL
    biom = BIO_meth_new(BIO_TYPE_MEM,
                        "Serf SSL encryption and decryption buckets");
    if (biom) {
        BIO_meth_set_write(biom, bio_bucket_write);
        BIO_meth_set_read(biom, bio_bucket_read);
        BIO_meth_set_ctrl(biom, bio_bucket_ctrl);
        BIO_meth_set_create(biom, bio_bucket_create);
        BIO_meth_set_destroy(biom, bio_bucket_destroy);
    }
#else
    biom = &bio_bucket_method;
#endif

    return biom;
}

static BIO_METHOD *bio_meth_file_new(void)
{
    BIO_METHOD *biom = NULL;

#ifndef USE_LEGACY_OPENSSL
    biom = BIO_meth_new(BIO_TYPE_FILE, "Wrapper around APR file structures");
    if (biom) {
        BIO_meth_set_write(biom, bio_file_write);
        BIO_meth_set_read(biom, bio_file_read);
        BIO_meth_set_gets(biom, bio_file_gets);
        BIO_meth_set_ctrl(biom, bio_bucket_ctrl);
        BIO_meth_set_create(biom, bio_bucket_create);
        BIO_meth_set_destroy(biom, bio_bucket_destroy);
    }
#else
    biom = &bio_file_method;
#endif

    return biom;
}

static void bio_meth_free(BIO_METHOD *biom)
{
#ifndef USE_LEGACY_OPENSSL
    BIO_meth_free(biom);
#endif
}

<<<<<<< HEAD
#ifndef OPENSSL_NO_TLSEXT
static int ocsp_response_status(int failures, OCSP_RESPONSE *response)
{
    long resp_status = OCSP_response_status(response);
    switch (resp_status) {
        case OCSP_RESPONSE_STATUS_SUCCESSFUL:
            break;
        case OCSP_RESPONSE_STATUS_MALFORMEDREQUEST:
        case OCSP_RESPONSE_STATUS_INTERNALERROR:
        case OCSP_RESPONSE_STATUS_SIGREQUIRED:
        case OCSP_RESPONSE_STATUS_UNAUTHORIZED:
            failures |= SERF_SSL_OCSP_RESPONDER_ERROR;
            break;
        case OCSP_RESPONSE_STATUS_TRYLATER:
            failures |= SERF_SSL_OCSP_RESPONDER_TRYLATER;
            break;
        default:
            failures |= SERF_SSL_OCSP_RESPONDER_UNKNOWN_FAILURE;
            break;
    }
    return failures;
}

=======
#if !defined(OPENSSL_NO_TLSEXT) && !defined(OPENSSL_NO_OCSP)
>>>>>>> ca898e5b
/* Callback called when the server response has some OCSP info.
   Returns 1 if the application accepts the OCSP response as successful,
           0 in case of error.
 */
static int ocsp_callback(SSL *ssl, void *baton)
{
    serf_ssl_context_t *ctx = (serf_ssl_context_t*)baton;
    OCSP_RESPONSE *response;
    const unsigned char *resp_der;
    int len;
    int failures = 0;
    int cert_valid = 0;

    serf__log(LOGLVL_DEBUG, LOGCOMP_SSL, __FILE__, ctx->config,
              "OCSP callback called.\n");
    len = SSL_get_tlsext_status_ocsp_resp(ssl, &resp_der);

    if (!resp_der) {
        /* TODO: hard fail vs soft fail */
        /* No response sent */
        return SSL_TLSEXT_ERR_ALERT_FATAL;
    }
    response = d2i_OCSP_RESPONSE(NULL, &resp_der, len);
    if (!response) {
        /* Error parsing OCSP response - tell the app? */
        return SSL_TLSEXT_ERR_ALERT_FATAL;
    }

    /* Did the server get a valid response from the OCSP responder */
    failures = ocsp_response_status(failures, response);

    /* TODO: check certificate status */

    OCSP_RESPONSE_free(response);

    if (ctx->server_cert_callback && failures) {
        apr_status_t status;

        /* TODO: try to find which certificate this is about. */

        /* Callback for further verification. */
        status = ctx->server_cert_callback(ctx->server_cert_userdata,
                                           failures, NULL);
        if (status == APR_SUCCESS)
            cert_valid = 1;
        else {
            /* The application is not happy with the OCSP response status. */
            cert_valid = 0;

            /* Pass the error back to the caller through the context-run. */
            ctx->pending_err = status;
        }
    }

    /* If OCSP stapling was enabled, an error was reported but no callback set,
       fail with an error. */
    if (!cert_valid &&
        !ctx->server_cert_chain_callback &&
        !ctx->server_cert_callback)
    {
        ctx->pending_err = SERF_ERROR_SSL_CERT_FAILED;
    }

    return cert_valid;
}
#endif  /* OPENSSL_NO_TLSEXT && OPENSSL_NO_OCSP */

typedef enum san_copy_t {
    EscapeNulAndCopy = 0,
    ErrorOnNul = 1,
} san_copy_t;


/* get_subject_alt_names can run in two modes:
   COPY_ACTION = ErrorOnNul: return an error status if the san's (if any) contain
       \0 chars. In this mode, SAN_ARR and POOL aren't used and can be NULL.
   COPY_ACTION = EscapeNulAndCopy: copy the san's to the SAN_ARR array. Any \0
       chars are escaped as '\00', the memory is allocated in pool POOL.
 */
static apr_status_t
get_subject_alt_names(apr_array_header_t **san_arr, X509 *ssl_cert,
                      san_copy_t copy_action, apr_pool_t *pool)
{
    STACK_OF(GENERAL_NAME) *names;

    /* assert: copy_action == ErrorOnNul || (san_arr && pool) */

    if (san_arr) {
        *san_arr = NULL;
    }

    /* Get subjectAltNames */
    names = X509_get_ext_d2i(ssl_cert, NID_subject_alt_name, NULL, NULL);
    if (names) {
        int names_count = sk_GENERAL_NAME_num(names);
        int name_idx;

        if (san_arr)
            *san_arr = apr_array_make(pool, names_count, sizeof(char*));
        for (name_idx = 0; name_idx < names_count; name_idx++) {
            char *p = NULL;
            GENERAL_NAME *nm = sk_GENERAL_NAME_value(names, name_idx);

            switch (nm->type) {
                case GEN_DNS:
                    if (copy_action == ErrorOnNul &&
                        strlen((const char *)nm->d.ia5->data) != nm->d.ia5->length)
                        return SERF_ERROR_SSL_CERT_FAILED;
                    if (san_arr && *san_arr)
                        p = pstrdup_escape_nul_bytes((const char *)nm->d.ia5->data,
                                                     nm->d.ia5->length,
                                                     pool);
                    break;
                default:
                    /* Don't know what to do - skip. */
                    break;
            }

            if (p) {
                APR_ARRAY_PUSH(*san_arr, char*) = p;
            }
        }
        sk_GENERAL_NAME_pop_free(names, GENERAL_NAME_free);
    }

    return APR_SUCCESS;
}


static apr_status_t
get_ocsp_responders(apr_array_header_t **ocsp_arr, X509 *ssl_cert,
                    apr_pool_t *pool)
{
    /* assert: (ocsp_arr && pool) */

    if (ocsp_arr) {
        STACK_OF(OPENSSL_STRING) *uris;

        *ocsp_arr = NULL;
        uris = X509_get1_ocsp(ssl_cert);
        if (uris) {
            int uris_count = sk_OPENSSL_STRING_num(uris);
            int uri_idx;

            *ocsp_arr = apr_array_make(pool, uris_count, sizeof(char*));

            for (uri_idx = 0; uri_idx < uris_count; ++uri_idx) {
                OPENSSL_STRING uri = sk_OPENSSL_STRING_value(uris, uri_idx);
                if (uri) {
                    char *p = apr_pstrdup(pool, uri);

                    if (p) {
                        APR_ARRAY_PUSH(*ocsp_arr, char*) = p;
                    }
                }
            }
        }
        X509_email_free(uris);
    }

    return APR_SUCCESS;
}


static apr_status_t validate_cert_hostname(X509 *server_cert, apr_pool_t *pool)
{
    char buf[1024];
    int length;
    apr_status_t ret;

    ret = get_subject_alt_names(NULL, server_cert, ErrorOnNul, NULL);
    if (ret) {
      return ret;
    } else {
        /* Fail if the subject's CN field contains \0 characters. */
        X509_NAME *subject = X509_get_subject_name(server_cert);
        if (!subject)
            return SERF_ERROR_SSL_CERT_FAILED;

        length = X509_NAME_get_text_by_NID(subject, NID_commonName, buf, 1024);
        if (length != -1)
            if (strlen(buf) != length)
                return SERF_ERROR_SSL_CERT_FAILED;
    }

    return APR_SUCCESS;
}

static int
validate_server_certificate(int cert_valid, X509_STORE_CTX *store_ctx)
{
    SSL *ssl;
    serf_ssl_context_t *ctx;
    X509 *server_cert;
    int depth;
    int failures = 0;
    apr_status_t status;

    ssl = X509_STORE_CTX_get_ex_data(store_ctx,
                                     SSL_get_ex_data_X509_STORE_CTX_idx());
    ctx = SSL_get_app_data(ssl);

    server_cert = X509_STORE_CTX_get_current_cert(store_ctx);
    depth = X509_STORE_CTX_get_error_depth(store_ctx);

    /* If the certification was found invalid, get the error and convert it to
       something our caller will understand. */
    if (! cert_valid) {
        int err = X509_STORE_CTX_get_error(store_ctx);

        switch(err) {
            case X509_V_ERR_CERT_NOT_YET_VALID:
                    failures |= SERF_SSL_CERT_NOTYETVALID;
                    break;
            case X509_V_ERR_CERT_HAS_EXPIRED:
                    failures |= SERF_SSL_CERT_EXPIRED;
                    break;
            case X509_V_ERR_DEPTH_ZERO_SELF_SIGNED_CERT:
            case X509_V_ERR_SELF_SIGNED_CERT_IN_CHAIN:
                    failures |= SERF_SSL_CERT_SELF_SIGNED;
                    break;
            case X509_V_ERR_UNABLE_TO_GET_ISSUER_CERT_LOCALLY:
            case X509_V_ERR_UNABLE_TO_GET_ISSUER_CERT:
            case X509_V_ERR_CERT_UNTRUSTED:
            case X509_V_ERR_INVALID_CA:
            case X509_V_ERR_UNABLE_TO_VERIFY_LEAF_SIGNATURE:
                    failures |= SERF_SSL_CERT_UNKNOWNCA;
                    break;
            case X509_V_ERR_CERT_REVOKED:
                    failures |= SERF_SSL_CERT_REVOKED;
                    break;
            case X509_V_ERR_UNABLE_TO_GET_CRL:
                    failures |= SERF_SSL_CERT_UNABLE_TO_GET_CRL;
                    break;
            default:
                    serf__log(LOGLVL_WARNING, LOGCOMP_SSL, __FILE__,
                              ctx->config,
                              "validate_server_certificate, unknown cert "
                              "failure %d at depth %d.\n", err, depth);
                    failures |= SERF_SSL_CERT_UNKNOWN_FAILURE;
                    break;
        }
    }

    /* Validate hostname */
    status = validate_cert_hostname(server_cert, ctx->pool);
    if (status)
        failures |= SERF_SSL_CERT_INVALID_HOST;

    /* Check certificate expiry dates. */
    if (X509_cmp_current_time(X509_get_notBefore(server_cert)) >= 0) {
        failures |= SERF_SSL_CERT_NOTYETVALID;
    }
    else if (X509_cmp_current_time(X509_get_notAfter(server_cert)) <= 0) {
        failures |= SERF_SSL_CERT_EXPIRED;
    }

    if (ctx->server_cert_callback &&
        (depth == 0 || failures)) {
        serf_ssl_certificate_t *cert;
        apr_pool_t *subpool;

        apr_pool_create(&subpool, ctx->pool);

        cert = apr_palloc(subpool, sizeof(serf_ssl_certificate_t));
        cert->ssl_cert = server_cert;
        cert->depth = depth;

        /* Callback for further verification. */
        status = ctx->server_cert_callback(ctx->server_cert_userdata,
                                           failures, cert);
        if (status == APR_SUCCESS)
            cert_valid = 1;
        else {
            /* Even if openssl found the certificate valid, the application
               told us to reject it. */
            cert_valid = 0;
            /* Pass the error back to the caller through the context-run. */
            ctx->pending_err = status;
        }
        apr_pool_destroy(subpool);
    }

    if (ctx->server_cert_chain_callback
        && (depth == 0 || failures)) {
        STACK_OF(X509) *chain;
        const serf_ssl_certificate_t **certs;
        int certs_len;
        apr_pool_t *subpool;

        apr_pool_create(&subpool, ctx->pool);

        /* Borrow the chain to pass to the callback. */
        chain = X509_STORE_CTX_get_chain(store_ctx);

        /* If the chain can't be retrieved, just pass the current
           certificate. */
        /* ### can this actually happen with _get_chain() ?  */
        if (!chain) {
            serf_ssl_certificate_t *cert = apr_palloc(subpool, sizeof(*cert));

            cert->ssl_cert = server_cert;
            cert->depth = depth;

            /* Room for the server_cert and a trailing NULL.  */
            certs = apr_palloc(subpool, sizeof(*certs) * 2);
            certs[0] = cert;

            certs_len = 1;
        } else {
            int i;

            certs_len = sk_X509_num(chain);

            /* Room for all the certs and a trailing NULL.  */
            certs = apr_palloc(subpool, sizeof(*certs) * (certs_len + 1));
            for (i = 0; i < certs_len; ++i) {
                serf_ssl_certificate_t *cert;

                cert = apr_palloc(subpool, sizeof(*cert));
                cert->ssl_cert = sk_X509_value(chain, i);
                cert->depth = i;

                certs[i] = cert;
            }
        }
        certs[certs_len] = NULL;

        /* Callback for further verification. */
        status = ctx->server_cert_chain_callback(ctx->server_cert_userdata,
                                                 failures, depth,
                                                 certs, certs_len);
        if (status == APR_SUCCESS) {
            cert_valid = 1;
        } else {
            /* Even if openssl found the certificate valid, the application
               told us to reject it. */
            cert_valid = 0;
            /* Pass the error back to the caller through the context-run. */
            ctx->pending_err = status;
        }

        apr_pool_destroy(subpool);
    }

    /* Return a specific error if the server certificate is not accepted by
       OpenSSL and the application has not set callbacks to override this. */
    if (!cert_valid &&
        !ctx->server_cert_chain_callback &&
        !ctx->server_cert_callback)
    {
        ctx->pending_err = SERF_ERROR_SSL_CERT_FAILED;
    }

    return cert_valid;
}

/* Helper function to convert the ssl error code contained in ret_code + the
   ssl context to a proper serf status code.

   If DO_WANT_READ is true, handle the SSL_ERROR_WANT_* as SERF_ERROR_WAIT_CONN
   and set ctx->want_read.
 */
static apr_status_t status_from_ssl_error(serf_ssl_context_t *ctx,
                                          int ret_code,
                                          int do_want_read)
{
    int ssl_err = SSL_get_error(ctx->ssl, ret_code);
    apr_status_t status;

    switch (ssl_err) {
        case SSL_ERROR_SYSCALL:
            /* One of the bio functions returned a failure by returning -1.
               Return the underlying status that caused OpenSSL to fail.

               There is no ssl status to log here, as the only reason
               the call failed is that our data delivery function didn't
               deliver data. And even that is already logged by the info
               callback if you turn up the logging level high enough. */
            status = ctx->crypt_status;
            break;

        case SSL_ERROR_WANT_READ:
            if (do_want_read)
                ctx->want_read = TRUE;
            /* Fall through */

        case SSL_ERROR_WANT_WRITE:
            status = do_want_read ? SERF_ERROR_WAIT_CONN : APR_EAGAIN;
            break;

        case SSL_ERROR_SSL:
            if (ctx->pending_err) {
                status = ctx->pending_err;
                ctx->pending_err = APR_SUCCESS;
            } else {
                /*unsigned long l = ERR_peek_error();
                int lib = ERR_GET_LIB(l);
                int func = ERR_GET_FUNC(l);
                int reason = ERR_GET_REASON(l);*/

                /* ### Detect more specific errors?
                  When lib is ERR_LIB_SSL, then reason is one of the
                  many SSL_R_XXXX reasons in ssl.h
                */

                if (SSL_in_init(ctx->ssl))
                    ctx->fatal_err = SERF_ERROR_SSL_SETUP_FAILED;
                else
                    ctx->fatal_err = SERF_ERROR_SSL_COMM_FAILED;

                status = ctx->fatal_err;
                log_ssl_error(ctx);
            }
            break;
        default:
            status = ctx->fatal_err = SERF_ERROR_SSL_COMM_FAILED;
            log_ssl_error(ctx);
            break;
    }

    return status;
}

/* Explicitly perform the SSL handshake without waiting for the first
   write */
static apr_status_t ssl_handshake(serf_ssl_context_t *ctx,
                                  int do_want_read)
{
    int ssl_result;
    const unsigned char *data;
    apr_size_t len;

    /* If we have a cached session, use it to allow speeding up the handshake */
    if (ctx->config
        && !serf__config_store_get_ssl_session(ctx->config, &data, &len)) {

        SSL_SESSION *sess;

        sess = d2i_SSL_SESSION(NULL, &data, (long)len);

        SSL_set_session(ctx->ssl, sess);
    }

    ctx->crypt_status = APR_SUCCESS; /* Clear before calling SSL */
    ssl_result = SSL_do_handshake(ctx->ssl);
    if (ssl_result <= 0) {
        apr_status_t status = status_from_ssl_error(ctx, ssl_result,
                                                    do_want_read);

        if (SERF_BUCKET_READ_ERROR(status)) {
            return status;
        }
    }

    return APR_SUCCESS;
}

/* This function reads an encrypted stream and returns the decrypted stream.
   Implements serf_databuf_reader_t */
static apr_status_t ssl_decrypt(void *baton, apr_size_t bufsize,
                                char *buf, apr_size_t *len)
{
    serf_ssl_context_t *ctx = baton;
    apr_status_t status;
    int ssl_len;

    if (ctx->fatal_err)
        return ctx->fatal_err;

    if (!ctx->handshake_done) {

        ctx->handshake_done = TRUE;

        status = ssl_handshake(ctx, FALSE);

        if (SERF_BUCKET_READ_ERROR(status)) {
            *len = 0;
            return status;
        }
    }

    serf__log(LOGLVL_DEBUG, LOGCOMP_SSL, __FILE__, ctx->config,
              "ssl_decrypt: begin %" APR_SIZE_T_FMT "\n", bufsize);

    ctx->want_read = FALSE; /* Reading now */
    ctx->crypt_status = APR_SUCCESS; /* Clear before calling SSL */

    /* When an SSL_read() operation has to be repeated because of
       SSL_ERROR_WANT_READ or SSL_ERROR_WANT_WRITE, it must be repeated
       with the same arguments.

       Luckily we can assume that we are called from the databuffer
       implementation */
    /* Is there some data waiting to be read? */
    ssl_len = SSL_read(ctx->ssl, buf, bufsize);
    if (ssl_len < 0) {

        *len = 0;
        status = status_from_ssl_error(ctx, ssl_len, FALSE);
    } else if (ssl_len == 0) {
        /* The server shut down the connection. */
        int ssl_err, shutdown;
        *len = 0;

        /* Check for SSL_RECEIVED_SHUTDOWN */
        shutdown = SSL_get_shutdown(ctx->ssl);
        /* Check for SSL_ERROR_ZERO_RETURN */
        ssl_err = SSL_get_error(ctx->ssl, ssl_len);

        if (shutdown == SSL_RECEIVED_SHUTDOWN &&
            ssl_err == SSL_ERROR_ZERO_RETURN) {
            /* The server closed the SSL session. While this doesn't
            necessary mean the connection is closed, let's close
            it here anyway.
            We can optimize this later. */
            serf__log(LOGLVL_ERROR, LOGCOMP_SSL, __FILE__, ctx->config,
                        "ssl_decrypt: SSL read error: server"
                        " shut down connection!\n");
            status = APR_EOF;
        } else {
            /* A fatal error occurred. */
            ctx->fatal_err = status = SERF_ERROR_SSL_COMM_FAILED;
            log_ssl_error(ctx);
        }
    } else {
        *len = ssl_len;
        status = ctx->crypt_status;
        serf__log(LOGLVL_DEBUG, LOGCOMP_SSLMSG, __FILE__, ctx->config,
                  "---\n%.*s\n-(%"APR_SIZE_T_FMT")-\n", (int)*len, buf, *len);
    }


    if (!ctx->handshake_finished
        && !SERF_BUCKET_READ_ERROR(status)) {

        apr_status_t s = APR_SUCCESS;

        /* Once we got through the initial handshake, we should have received
           the ALPN information if there is such information. */
        ctx->handshake_finished = SSL_is_init_finished(ctx->ssl)
#ifndef USE_LEGACY_OPENSSL
                                  || (SSL_get_state(ctx->ssl) == TLS_ST_OK);
#else
                                  || (SSL_state(ctx->ssl)
                                      & SSL_CB_HANDSHAKE_DONE);
#endif

        /* Call the protocol callback as soon as possible as this triggers
           pipelining data for the selected protocol. */
        if (ctx->protocol_callback) {
            const char *protocol = ssl_get_selected_protocol(ctx);

            /* When ctx->init_finished is TRUE protocol will never be NULL,
               reporting the final result if not already handled */
            if (protocol) {
                s = ctx->protocol_callback(ctx->protocol_userdata, protocol);
                ctx->protocol_callback = NULL;
            }
        }

        if (SERF_BUCKET_READ_ERROR(s)) {
            serf__log(LOGLVL_ERROR, LOGCOMP_SSL, __FILE__, ctx->config,
                      "ssl_decrypt: negotiation reported: %d\n", status);
            status = s;
        }
    }

    serf__log(LOGLVL_DEBUG, LOGCOMP_SSL, __FILE__, ctx->config,
              "ssl_decrypt: %d %"APR_SIZE_T_FMT"\n", status, *len);

    return status;
}

/* This function reads a decrypted stream and returns an encrypted stream.
   Implements serf_databuf_reader_t */
static apr_status_t ssl_encrypt(void *baton, apr_size_t bufsize,
                                char *buf, apr_size_t *len)
{
    const char *data;
    apr_size_t interim_bufsize;
    serf_ssl_context_t *ctx = baton;
    apr_status_t status;

    if (ctx->fatal_err)
        return ctx->fatal_err;

    serf__log(LOGLVL_DEBUG, LOGCOMP_SSL, __FILE__, ctx->config,
              "ssl_encrypt: begin %"APR_SIZE_T_FMT"\n", bufsize);

    if (!ctx->handshake_done) {

        ctx->handshake_done = TRUE;

        status = ssl_handshake(ctx, TRUE);

        if (SERF_BUCKET_READ_ERROR(status)) {
            return status;
        }
    }

    /* Try to read already encrypted but unread data first. */
    status = serf_bucket_read(ctx->encrypt_pending, bufsize, &data, len);
    if (SERF_BUCKET_READ_ERROR(status)) {
        return status;
    }

    /* Aha, we read something.  Return that now. */
    if (*len) {
        memcpy(buf, data, *len);
        if (APR_STATUS_IS_EOF(status)) {
            status = APR_SUCCESS;
        }

        serf__log(LOGLVL_DEBUG, LOGCOMP_SSL, __FILE__, ctx->config,
                  "ssl_encrypt: %d %"APR_SIZE_T_FMT" (quick read)\n",
                  status, *len);

        return status;
    }

    /* Oh well, read from our stream now. */
    interim_bufsize = bufsize;
    do {
        apr_size_t interim_len;

        if (!ctx->want_read) {
            struct iovec vecs[SERF__STD_IOV_COUNT];
            int vecs_read;

            status = serf_bucket_read_iovec(ctx->encrypt.stream,
                                            interim_bufsize,
                                            COUNT_OF(vecs), vecs,
                                            &vecs_read);

            if (!SERF_BUCKET_READ_ERROR(status) && vecs_read) {
                char *vecs_data;
                int i, cur, vecs_data_len;
                int ssl_len;

                /* Combine the buffers of the iovec into one buffer, as
                   that is with SSL_write requires. */
                vecs_data_len = 0;
                for (i = 0; i < vecs_read; i++) {
                    vecs_data_len += vecs[i].iov_len;
                }

                vecs_data = serf_bucket_mem_alloc(ctx->allocator,
                                                  vecs_data_len);

                cur = 0;
                for (i = 0; i < vecs_read; i++) {
                    memcpy(vecs_data + cur, vecs[i].iov_base, vecs[i].iov_len);
                    cur += vecs[i].iov_len;
                }

                interim_bufsize -= vecs_data_len;
                interim_len = vecs_data_len;

                serf__log(LOGLVL_DEBUG, LOGCOMP_SSL, __FILE__, ctx->config,
                          "ssl_encrypt: bucket read %"APR_SIZE_T_FMT" bytes; "\
                          "status %d\n", interim_len, status);

                /* When an SSL_write() operation has to be repeated because of
                   SSL_ERROR_WANT_READ or SSL_ERROR_WANT_WRITE, it MUST be
                   repeated with the same arguments.

                   Unless SSL_MODE_ACCEPT_MOVING_WRITE_BUFFER is set...
                   ... which we now do.
                */
                ctx->crypt_status = APR_SUCCESS; /* Clear before calling SSL */
                ssl_len = SSL_write(ctx->ssl, vecs_data, interim_len);

                serf__log(LOGLVL_DEBUG, LOGCOMP_SSL, __FILE__, ctx->config,
                          "ssl_encrypt: SSL write: %d\n", ssl_len);

                /* If we failed to write... */
                if (ssl_len <= 0) {

                    /* Ah, bugger. We need to put that data back.
                       Note: use the copy here, we do not own the original iovec
                       data buffer so it will be freed on next read. */
                    serf_bucket_t *vecs_copy =
                        serf_bucket_simple_own_create(vecs_data,
                                                      vecs_data_len,
                                                      ctx->allocator);
                    serf_bucket_aggregate_prepend(ctx->encrypt.stream,
                                                  vecs_copy);

                    status = status_from_ssl_error(ctx, ssl_len, TRUE);
                } else {
                    /* We're done with this data. */
                    serf_bucket_mem_free(ctx->allocator, vecs_data);

                    serf__log(LOGLVL_DEBUG, LOGCOMP_SSL, __FILE__, ctx->config,
                              "---\n%.*s\n-(%"APR_SIZE_T_FMT")-\n",
                              (int)interim_len, vecs_data, interim_len);

                }
            }
        }
        else {
            interim_len = 0;
            *len = 0;
            status = ctx->crypt_status;

            if (!status) {
                status = APR_EAGAIN; /* Exit loop */
            }
        }

    } while (!status && interim_bufsize);

    /* Okay, we exhausted our underlying stream. */
    if (!SERF_BUCKET_READ_ERROR(status)) {
        apr_status_t agg_status;
        struct iovec vecs[SERF__STD_IOV_COUNT];
        int vecs_read, i;

        /* We read something! */
        agg_status = serf_bucket_read_iovec(ctx->encrypt_pending, bufsize,
                                            COUNT_OF(vecs), vecs, &vecs_read);
        *len = 0;
        for (i = 0; i < vecs_read; i++) {
            memcpy(buf + *len, vecs[i].iov_base, vecs[i].iov_len);
            *len += vecs[i].iov_len;
        }

        serf__log(LOGLVL_DEBUG, LOGCOMP_SSL, __FILE__, ctx->config,
                  "ssl_encrypt read agg: %d %d %d %"APR_SIZE_T_FMT"\n", status, agg_status,
                  ctx->crypt_status, *len);

        if (!agg_status) {
            status = APR_SUCCESS;
        }
    }

    serf__log(LOGLVL_DEBUG, LOGCOMP_SSL, __FILE__, ctx->config,
              "ssl_encrypt finished: %d %"APR_SIZE_T_FMT"\n", status, *len);

    return status;
}

#if APR_HAS_THREADS && defined(USE_LEGACY_OPENSSL)
static apr_pool_t *ssl_pool;
static apr_thread_mutex_t **ssl_locks;

typedef struct CRYPTO_dynlock_value {
    apr_thread_mutex_t *lock;
} CRYPTO_dynlock_value;

static CRYPTO_dynlock_value *ssl_dyn_create(const char* file, int line)
{
    CRYPTO_dynlock_value *l;
    apr_status_t rv;

    l = apr_palloc(ssl_pool, sizeof(CRYPTO_dynlock_value));
    rv = apr_thread_mutex_create(&l->lock, APR_THREAD_MUTEX_DEFAULT, ssl_pool);
    if (rv != APR_SUCCESS) {
        /* FIXME: return error here */
    }
    return l;
}

static void ssl_dyn_lock(int mode, CRYPTO_dynlock_value *l, const char *file,
                         int line)
{
    if (mode & CRYPTO_LOCK) {
        apr_thread_mutex_lock(l->lock);
    }
    else if (mode & CRYPTO_UNLOCK) {
        apr_thread_mutex_unlock(l->lock);
    }
}

static void ssl_dyn_destroy(CRYPTO_dynlock_value *l, const char *file,
                            int line)
{
    apr_thread_mutex_destroy(l->lock);
}

static void ssl_lock(int mode, int n, const char *file, int line)
{
    if (mode & CRYPTO_LOCK) {
        apr_thread_mutex_lock(ssl_locks[n]);
    }
    else if (mode & CRYPTO_UNLOCK) {
        apr_thread_mutex_unlock(ssl_locks[n]);
    }
}

static unsigned long ssl_id(void)
{
    /* FIXME: This is lame and not portable. -aaron */
    return (unsigned long) apr_os_thread_current();
}

static apr_status_t cleanup_ssl(void *data)
{
    CRYPTO_set_locking_callback(NULL);
    CRYPTO_set_id_callback(NULL);
    CRYPTO_set_dynlock_create_callback(NULL);
    CRYPTO_set_dynlock_lock_callback(NULL);
    CRYPTO_set_dynlock_destroy_callback(NULL);

    return APR_SUCCESS;
}

#endif

#if !APR_VERSION_AT_LEAST(1,0,0)
#define apr_atomic_cas32(mem, with, cmp) apr_atomic_cas(mem, with, cmp)
#endif

enum ssl_init_e
{
   INIT_UNINITIALIZED = 0,
   INIT_BUSY = 1,
   INIT_DONE = 2
};

static volatile apr_uint32_t have_init_ssl = INIT_UNINITIALIZED;

static void init_ssl_libraries(void)
{
    apr_uint32_t val;

    val = apr_atomic_cas32(&have_init_ssl, INIT_BUSY, INIT_UNINITIALIZED);

    if (!val) {
#if APR_HAS_THREADS && defined(USE_LEGACY_OPENSSL)
        int i, numlocks;
#endif

#ifdef SERF_LOGGING_ENABLED
        /* Warn when compile-time and run-time version of OpenSSL differ in
           major/minor version number. */
        long libver = SSLeay();

        if ((libver ^ OPENSSL_VERSION_NUMBER) & 0xFFF00000) {
            serf__log(LOGLVL_WARNING, LOGCOMP_SSL, __FILE__, NULL,
                      "Warning: OpenSSL library version mismatch, compile-"
                      "time was %lx, runtime is %lx.\n",
                      OPENSSL_VERSION_NUMBER, libver);
        }
#endif

#ifndef USE_LEGACY_OPENSSL
        OPENSSL_malloc_init();
#else
        CRYPTO_malloc_init();
#endif
        ERR_load_crypto_strings();
        SSL_load_error_strings();
        SSL_library_init();
        OpenSSL_add_all_algorithms();

#if APR_HAS_THREADS && defined(USE_LEGACY_OPENSSL)
        numlocks = CRYPTO_num_locks();
        apr_pool_create(&ssl_pool, NULL);
        ssl_locks = apr_palloc(ssl_pool, sizeof(apr_thread_mutex_t*)*numlocks);
        for (i = 0; i < numlocks; i++) {
            apr_status_t rv;

            /* Intraprocess locks don't /need/ a filename... */
            rv = apr_thread_mutex_create(&ssl_locks[i],
                                         APR_THREAD_MUTEX_DEFAULT, ssl_pool);
            if (rv != APR_SUCCESS) {
                /* FIXME: error out here */
            }
        }
        CRYPTO_set_locking_callback(ssl_lock);
        CRYPTO_set_id_callback(ssl_id);
        CRYPTO_set_dynlock_create_callback(ssl_dyn_create);
        CRYPTO_set_dynlock_lock_callback(ssl_dyn_lock);
        CRYPTO_set_dynlock_destroy_callback(ssl_dyn_destroy);

        apr_pool_cleanup_register(ssl_pool, NULL, cleanup_ssl, cleanup_ssl);
#endif
        apr_atomic_cas32(&have_init_ssl, INIT_DONE, INIT_BUSY);
    }
  else
    {
        /* Make sure we don't continue before the initialization in another
           thread has completed */
        while (val != INIT_DONE) {
            apr_sleep(APR_USEC_PER_SEC / 1000);

            val = apr_atomic_cas32(&have_init_ssl,
                                   INIT_UNINITIALIZED,
                                   INIT_UNINITIALIZED);
        }
    }
}

static int ssl_need_client_cert(SSL *ssl, X509 **cert, EVP_PKEY **pkey)
{
    serf_ssl_context_t *ctx = SSL_get_app_data(ssl);
    apr_status_t status;

    serf__log(LOGLVL_DEBUG, LOGCOMP_SSL, __FILE__, ctx->config,
              "Server requests a client certificate.\n");

    if (ctx->cached_cert) {
        *cert = ctx->cached_cert;
        *pkey = ctx->cached_cert_pw;
        return 1;
    }

    while (ctx->cert_callback) {
        const char *cert_path;
        apr_file_t *cert_file;
        BIO *bio;
        BIO_METHOD *biom;
        PKCS12 *p12;
        int i;
        int retrying_success = 0;

        if (ctx->cert_file_success) {
            status = APR_SUCCESS;
            cert_path = ctx->cert_file_success;
            ctx->cert_file_success = NULL;
            retrying_success = 1;
        } else {
            status = ctx->cert_callback(ctx->cert_userdata, &cert_path);
        }

        if (status || !cert_path) {
            break;
        }

        /* Load the x.509 cert file stored in PKCS12 */
        status = apr_file_open(&cert_file, cert_path, APR_READ, APR_OS_DEFAULT,
                               ctx->pool);

        /* TODO: this will hang indefintely when the file can't be found. */
        if (status) {
            continue;
        }

        biom = bio_meth_file_new();
        bio = BIO_new(biom);
        bio_set_data(bio, cert_file);

        ctx->cert_path = cert_path;
        p12 = d2i_PKCS12_bio(bio, NULL);
        BIO_free(bio);
        apr_file_close(cert_file);

        i = PKCS12_parse(p12, NULL, pkey, cert, NULL);

        if (i == 1) {
            PKCS12_free(p12);
            bio_meth_free(biom);
            ctx->cached_cert = *cert;
            ctx->cached_cert_pw = *pkey;
            if (!retrying_success && ctx->cert_cache_pool) {
                const char *c;

                c = apr_pstrdup(ctx->cert_cache_pool, ctx->cert_path);

                apr_pool_userdata_setn(c, "serf:ssl:cert",
                                       apr_pool_cleanup_null,
                                       ctx->cert_cache_pool);
            }
            return 1;
        }
        else {
            int err = ERR_get_error();
            ERR_clear_error();
            if (ERR_GET_LIB(err) == ERR_LIB_PKCS12 &&
                ERR_GET_REASON(err) == PKCS12_R_MAC_VERIFY_FAILURE) {
                if (ctx->cert_pw_callback) {
                    const char *password;

                    if (ctx->cert_pw_success) {
                        status = APR_SUCCESS;
                        password = ctx->cert_pw_success;
                        ctx->cert_pw_success = NULL;
                    } else {
                        status = ctx->cert_pw_callback(ctx->cert_pw_userdata,
                                                       ctx->cert_path,
                                                       &password);
                    }

                    if (!status && password) {
                        i = PKCS12_parse(p12, password, pkey, cert, NULL);
                        if (i == 1) {
                            PKCS12_free(p12);
                            bio_meth_free(biom);
                            ctx->cached_cert = *cert;
                            ctx->cached_cert_pw = *pkey;
                            if (!retrying_success && ctx->cert_cache_pool) {
                                const char *c;

                                c = apr_pstrdup(ctx->cert_cache_pool,
                                                ctx->cert_path);

                                apr_pool_userdata_setn(c, "serf:ssl:cert",
                                                       apr_pool_cleanup_null,
                                                       ctx->cert_cache_pool);
                            }
                            if (!retrying_success && ctx->cert_pw_cache_pool) {
                                const char *c;

                                c = apr_pstrdup(ctx->cert_pw_cache_pool,
                                                password);

                                apr_pool_userdata_setn(c, "serf:ssl:certpw",
                                                       apr_pool_cleanup_null,
                                                       ctx->cert_pw_cache_pool);
                            }
                            return 1;
                        }
                    }
                }
                PKCS12_free(p12);
                bio_meth_free(biom);
                return 0;
            }
            else {
                serf__log(LOGLVL_ERROR, LOGCOMP_SSL, __FILE__, ctx->config,
                          "OpenSSL cert error: %d %d %d\n", ERR_GET_LIB(err),
                          ERR_GET_FUNC(err),
                          ERR_GET_REASON(err));
                PKCS12_free(p12);
                bio_meth_free(biom);
            }
        }
    }

    return 0;
}


void serf_ssl_client_cert_provider_set(
    serf_ssl_context_t *context,
    serf_ssl_need_client_cert_t callback,
    void *data,
    void *cache_pool)
{
    context->cert_callback = callback;
    context->cert_userdata = data;
    context->cert_cache_pool = cache_pool;
    if (context->cert_cache_pool) {
        apr_pool_userdata_get((void**)&context->cert_file_success,
                              "serf:ssl:cert", cache_pool);
    }
}


void serf_ssl_client_cert_password_set(
    serf_ssl_context_t *context,
    serf_ssl_need_cert_password_t callback,
    void *data,
    void *cache_pool)
{
    context->cert_pw_callback = callback;
    context->cert_pw_userdata = data;
    context->cert_pw_cache_pool = cache_pool;
    if (context->cert_pw_cache_pool) {
        apr_pool_userdata_get((void**)&context->cert_pw_success,
                              "serf:ssl:certpw", cache_pool);
    }
}


void serf_ssl_server_cert_callback_set(
    serf_ssl_context_t *context,
    serf_ssl_need_server_cert_t callback,
    void *data)
{
    context->server_cert_callback = callback;
    context->server_cert_userdata = data;
}

void serf_ssl_server_cert_chain_callback_set(
    serf_ssl_context_t *context,
    serf_ssl_need_server_cert_t cert_callback,
    serf_ssl_server_cert_chain_cb_t cert_chain_callback,
    void *data)
{
    context->server_cert_callback = cert_callback;
    context->server_cert_chain_callback = cert_chain_callback;
    context->server_cert_userdata = data;
}

static int ssl_new_session(SSL *ssl, SSL_SESSION *session)
{
    serf_ssl_context_t *ctx = SSL_get_app_data(ssl);
    void *mem;
    unsigned char *der_data;
    apr_size_t der_len;

    if (!ctx->config)
        return 0;

    der_len = i2d_SSL_SESSION(session, NULL);

    mem = serf_bucket_mem_alloc(ctx->allocator, der_len);
    der_data = mem;
    if (der_len == i2d_SSL_SESSION(session, &der_data)) {
        /* der_data was modified by i2d_SSL_SESSION(), so
           we store the original pointer */
        (void)serf__config_store_set_ssl_session(ctx->config,
                                                 mem, der_len);
    }

    serf_bucket_mem_free(ctx->allocator, mem);

    return 0;
}

static serf_ssl_context_t *ssl_init_context(serf_bucket_alloc_t *allocator)
{
    serf_ssl_context_t *ssl_ctx;

    init_ssl_libraries();

    ssl_ctx = serf_bucket_mem_alloc(allocator, sizeof(*ssl_ctx));

    ssl_ctx->refcount = 0;
    ssl_ctx->pool = serf_bucket_allocator_get_pool(allocator);
    ssl_ctx->allocator = allocator;

    /* Use the best possible protocol version, but disable the broken SSLv2/3 */
    ssl_ctx->ctx = SSL_CTX_new(SSLv23_client_method());
    SSL_CTX_set_options(ssl_ctx->ctx, SSL_OP_NO_SSLv2 | SSL_OP_NO_SSLv3);

    /* Allow calling SSL_write() with different buffer pointers */
    SSL_CTX_set_mode(ssl_ctx->ctx, SSL_MODE_ACCEPT_MOVING_WRITE_BUFFER);

    SSL_CTX_set_client_cert_cb(ssl_ctx->ctx, ssl_need_client_cert);
    ssl_ctx->cached_cert = 0;
    ssl_ctx->cached_cert_pw = 0;
    ssl_ctx->pending_err = APR_SUCCESS;
    ssl_ctx->fatal_err = APR_SUCCESS;
    ssl_ctx->renegotiation = 0;
    ssl_ctx->config = NULL;

    ssl_ctx->cert_callback = NULL;
    ssl_ctx->cert_pw_callback = NULL;
    ssl_ctx->server_cert_callback = NULL;
    ssl_ctx->server_cert_chain_callback = NULL;

    ssl_ctx->selected_protocol = "";
    ssl_ctx->handshake_finished = FALSE;
    ssl_ctx->protocol_callback = NULL;
    ssl_ctx->protocol_userdata = NULL;

    SSL_CTX_set_verify(ssl_ctx->ctx, SSL_VERIFY_PEER,
                       validate_server_certificate);
    SSL_CTX_set_options(ssl_ctx->ctx, SSL_OP_ALL);
    /* Disable SSL compression by default. */
    disable_compression(ssl_ctx);

    ssl_ctx->ssl = SSL_new(ssl_ctx->ctx);
    ssl_ctx->biom = bio_meth_bucket_new();
    ssl_ctx->bio = BIO_new(ssl_ctx->biom);
    bio_set_data(ssl_ctx->bio, ssl_ctx);

    SSL_set_bio(ssl_ctx->ssl, ssl_ctx->bio, ssl_ctx->bio);

    /* Enable SSL callback to store the SSL session state to allow
       optimized resumption later. */
    SSL_CTX_sess_set_new_cb(ssl_ctx->ctx, ssl_new_session);

    SSL_set_connect_state(ssl_ctx->ssl);

    SSL_set_app_data(ssl_ctx->ssl, ssl_ctx);

#ifdef SERF_LOGGING_ENABLED
    SSL_CTX_set_info_callback(ssl_ctx->ctx, apps_ssl_info_callback);
#endif

    ssl_ctx->encrypt.stream = NULL;
    ssl_ctx->encrypt.stream_next = NULL;
    ssl_ctx->encrypt_pending = serf_bucket_aggregate_create(allocator);
    serf_databuf_init(&ssl_ctx->encrypt.databuf);
    ssl_ctx->encrypt.databuf.read = ssl_encrypt;
    ssl_ctx->encrypt.databuf.read_baton = ssl_ctx;

    ssl_ctx->decrypt.stream = NULL;
    serf_databuf_init(&ssl_ctx->decrypt.databuf);
    ssl_ctx->decrypt.databuf.read = ssl_decrypt;
    ssl_ctx->decrypt.databuf.read_baton = ssl_ctx;

    ssl_ctx->crypt_status = APR_SUCCESS;
    ssl_ctx->want_read = FALSE;
    ssl_ctx->handshake_done = FALSE;

    return ssl_ctx;
}

static apr_status_t ssl_free_context(
    serf_ssl_context_t *ssl_ctx)
{
    /* If never had the pending buckets, don't try to free them. */
    if (ssl_ctx->encrypt_pending != NULL) {
        serf_bucket_destroy(ssl_ctx->encrypt_pending);
    }

    /* SSL_free implicitly frees the underlying BIO. */
    SSL_free(ssl_ctx->ssl);
    SSL_CTX_free(ssl_ctx->ctx);
    bio_meth_free(ssl_ctx->biom);

    serf_bucket_mem_free(ssl_ctx->allocator, ssl_ctx);

    return APR_SUCCESS;
}

static serf_bucket_t * serf_bucket_ssl_create(
    serf_ssl_context_t *ssl_ctx,
    serf_bucket_alloc_t *allocator,
    const serf_bucket_type_t *type)
{
    ssl_context_t *ctx;

    ctx = serf_bucket_mem_alloc(allocator, sizeof(*ctx));
    if (!ssl_ctx) {
        ctx->ssl_ctx = ssl_init_context(allocator);
    }
    else {
        ctx->ssl_ctx = ssl_ctx;
    }
    ctx->ssl_ctx->refcount++;

    return serf_bucket_create(type, allocator, ctx);
}

apr_status_t serf_ssl_set_hostname(serf_ssl_context_t *context,
                                   const char * hostname)
{
#ifdef SSL_set_tlsext_host_name
    if (SSL_set_tlsext_host_name(context->ssl, hostname) != 1) {
        ERR_clear_error();
    }
    return APR_SUCCESS;
#endif
    return APR_ENOTIMPL;
}

apr_status_t serf_ssl_negotiate_protocol(serf_ssl_context_t *context,
                                         const char *protocols,
                                         serf_ssl_protocol_result_cb_t callback,
                                         void *callback_data)
{
    apr_pool_t *subpool;
    unsigned char *raw_header;
    unsigned char *at;
    const char *next;
    apr_size_t raw_len = strlen(protocols)+1;
    apr_size_t len;

    if (raw_len >= 65536)
        return APR_EINVAL;

    /* The OpenSSL api wants the value in network format.
       A length byte followed by the value for all items. */

    apr_pool_create(&subpool, context->pool);

    at = raw_header = apr_palloc(subpool, raw_len);

    while ((next = strchr(protocols, ','))) {
        len = (next - protocols);

        if (len > 255) {
            apr_pool_destroy(subpool);
            return APR_EINVAL;
        }

        *at = (unsigned char)len;
        at++;
        memcpy(at, protocols, len);
        at += len;

        protocols = next + 1;
    }

    len = strlen(protocols);
    if (len > 255) {
      apr_pool_destroy(subpool);
      return APR_EINVAL;
    }

    *at = (unsigned char)len;
    at++;
    memcpy(at, protocols, len);
    at += len;

#if OPENSSL_VERSION_NUMBER >= 0x10002000L /* >= 1.0.2 */
    if (SSL_set_alpn_protos(context->ssl, raw_header, raw_len)) {
        ERR_clear_error();
    }
    apr_pool_destroy(subpool);

    context->protocol_callback = callback;
    context->protocol_userdata = callback_data;
    context->selected_protocol = NULL;
    return APR_SUCCESS;
#else
    apr_pool_destroy(subpool);
    return APR_ENOTIMPL;
#endif
}

/* Gets the protocol selected by the server via ALPN. Returns NULL if
 * ALPN and "" if no selection is made.
 *
 * ### Should we make this public as serf_ssl_get_selected_protocol(),
 *     or is the callback the only relevant scenario?
 */
static const char *ssl_get_selected_protocol(serf_ssl_context_t *context)
{
    if (! context->selected_protocol) {
#if OPENSSL_VERSION_NUMBER >= 0x10002000L /* >= 1.0.2 */
        const unsigned char *data = NULL;
        unsigned len = 0;

        SSL_get0_alpn_selected(context->ssl, &data, &len);

        if (data && len)
            context->selected_protocol = apr_pstrmemdup(context->pool,
                                                        (void*)data, len);
        else if (context->handshake_finished)
            context->selected_protocol = "";
#endif
    }
    return context->selected_protocol;
}

/* Pool cleanup function for certificates */
static apr_status_t free_ssl_cert(void *data)
{
    X509_free(data);
    return APR_SUCCESS;
}

apr_status_t serf_ssl_use_default_certificates(serf_ssl_context_t *ssl_ctx)
{
    X509_STORE *store = SSL_CTX_get_cert_store(ssl_ctx->ctx);

    int result = X509_STORE_set_default_paths(store);

    return result ? APR_SUCCESS : SERF_ERROR_SSL_CERT_FAILED;
}

apr_status_t serf_ssl_load_cert_file(
    serf_ssl_certificate_t **cert,
    const char *file_path,
    apr_pool_t *pool)
{
    apr_file_t *cert_file;
    apr_status_t status;
    BIO *bio;
    BIO_METHOD *biom;
    X509 *ssl_cert;

    /* We use an apr file instead of an stdio.h file to avoid usage problems
       on Windows. See http://www.openssl.org/support/faq.html#prog2 */
    status = apr_file_open(&cert_file, file_path, APR_READ, APR_OS_DEFAULT,
                           pool);

    if (status) {
        return status;
    }

    init_ssl_libraries();

    biom = bio_meth_file_new();
    bio = BIO_new(biom);
    bio_set_data(bio, cert_file);

    ssl_cert = PEM_read_bio_X509(bio, NULL, NULL, NULL);

    apr_file_close(cert_file);
    BIO_free(bio);
    bio_meth_free(biom);

    if (ssl_cert) {
        *cert = apr_palloc(pool, sizeof(serf_ssl_certificate_t));
        (*cert)->ssl_cert = ssl_cert;

        apr_pool_cleanup_register(pool, ssl_cert, free_ssl_cert,
                                  apr_pool_cleanup_null);

        return APR_SUCCESS;
    }
#if 0
    else {
        /* If we'd have had a serf context *, we could have used serf logging */
        ERR_print_errors_fp(stderr);
    }
#endif

    return SERF_ERROR_SSL_CERT_FAILED;
}


apr_status_t serf_ssl_trust_cert(
    serf_ssl_context_t *ssl_ctx,
    serf_ssl_certificate_t *cert)
{
    X509_STORE *store = SSL_CTX_get_cert_store(ssl_ctx->ctx);

    int result = X509_STORE_add_cert(store, cert->ssl_cert);

    return result ? APR_SUCCESS : SERF_ERROR_SSL_CERT_FAILED;
}

apr_status_t serf_ssl_check_crl(serf_ssl_context_t *ssl_ctx, int enabled)
{
    X509_STORE *store = SSL_CTX_get_cert_store(ssl_ctx->ctx);

    if (enabled) {
        X509_STORE_set_flags(store, X509_V_FLAG_CRL_CHECK|
                             X509_V_FLAG_CRL_CHECK_ALL);
    } else {
        X509_VERIFY_PARAM_clear_flags(X509_STORE_get0_param(store), X509_V_FLAG_CRL_CHECK|
                                      X509_V_FLAG_CRL_CHECK_ALL);
    }
    return APR_SUCCESS;
}

apr_status_t serf_ssl_add_crl_from_file(serf_ssl_context_t *ssl_ctx,
                                        const char *file_path,
                                        apr_pool_t *pool)
{
    apr_file_t *crl_file;
    X509_CRL *crl = NULL;
    X509_STORE *store;
    BIO *bio;
    BIO_METHOD *biom;
    int result;
    apr_status_t status;

    status = apr_file_open(&crl_file, file_path, APR_READ, APR_OS_DEFAULT,
                           pool);
    if (status) {
        return status;
    }

    biom = bio_meth_file_new();
    bio = BIO_new(biom);
    bio_set_data(bio, crl_file);

    crl = PEM_read_bio_X509_CRL(bio, NULL, NULL, NULL);

    apr_file_close(crl_file);
    BIO_free(bio);
    bio_meth_free(biom);

    store = SSL_CTX_get_cert_store(ssl_ctx->ctx);

    result = X509_STORE_add_crl(store, crl);
    if (!result) {
        log_ssl_error(ssl_ctx);
        return SERF_ERROR_SSL_CERT_FAILED;
    }

    /* TODO: free crl when closing ssl session */
    return serf_ssl_check_crl(ssl_ctx, 1);
}

apr_status_t
serf_ssl_check_cert_status_request(serf_ssl_context_t *ssl_ctx, int enabled)
{

#if !defined(OPENSSL_NO_TLSEXT) && !defined(OPENSSL_NO_OCSP)
    SSL_CTX_set_tlsext_status_cb(ssl_ctx->ctx, ocsp_callback);
    SSL_CTX_set_tlsext_status_arg(ssl_ctx->ctx, ssl_ctx);
    SSL_set_tlsext_status_type(ssl_ctx->ssl, TLSEXT_STATUSTYPE_ocsp);
    return APR_SUCCESS;
#endif
    return APR_ENOTIMPL;
}

serf_bucket_t *serf_bucket_ssl_decrypt_create(
    serf_bucket_t *stream,
    serf_ssl_context_t *ssl_ctx,
    serf_bucket_alloc_t *allocator)
{
    serf_bucket_t *bkt;
    ssl_context_t *ctx;

    bkt = serf_bucket_ssl_create(ssl_ctx, allocator,
                                 &serf_bucket_type_ssl_decrypt);

    ctx = bkt->data;

    ctx->databuf = &ctx->ssl_ctx->decrypt.databuf;
    if (ctx->ssl_ctx->decrypt.stream != NULL) {
        return NULL;
    }
    ctx->ssl_ctx->decrypt.stream = stream;
    ctx->our_stream = &ctx->ssl_ctx->decrypt.stream;

    return bkt;
}


serf_ssl_context_t *serf_bucket_ssl_decrypt_context_get(
     serf_bucket_t *bucket)
{
    ssl_context_t *ctx = bucket->data;
    return ctx->ssl_ctx;
}


serf_bucket_t *serf_bucket_ssl_encrypt_create(
    serf_bucket_t *stream,
    serf_ssl_context_t *ssl_ctx,
    serf_bucket_alloc_t *allocator)
{
    serf_bucket_t *bkt;
    ssl_context_t *ctx;

    bkt = serf_bucket_ssl_create(ssl_ctx, allocator,
                                 &serf_bucket_type_ssl_encrypt);

    ctx = bkt->data;

    ctx->databuf = &ctx->ssl_ctx->encrypt.databuf;
    ctx->our_stream = &ctx->ssl_ctx->encrypt.stream;
    if (ctx->ssl_ctx->encrypt.stream == NULL) {
        serf_bucket_t *tmp = serf_bucket_aggregate_create(stream->allocator);
        serf_bucket_aggregate_append(tmp, stream);
        ctx->ssl_ctx->encrypt.stream = tmp;
        if (ctx->ssl_ctx->config) {
            serf_bucket_set_config(ssl_ctx->encrypt.stream,
                                   ctx->ssl_ctx->config);
        }
    }
    else {
        bucket_list_t *new_list;

        new_list = serf_bucket_mem_alloc(ctx->ssl_ctx->allocator,
                                         sizeof(*new_list));
        new_list->bucket = stream;
        new_list->next = NULL;
        if (ctx->ssl_ctx->encrypt.stream_next == NULL) {
            ctx->ssl_ctx->encrypt.stream_next = new_list;
        }
        else {
            bucket_list_t *scan = ctx->ssl_ctx->encrypt.stream_next;

            while (scan->next != NULL)
                scan = scan->next;
            scan->next = new_list;
        }
    }

    return bkt;
}


serf_ssl_context_t *serf_bucket_ssl_encrypt_context_get(
     serf_bucket_t *bucket)
{
    ssl_context_t *ctx = bucket->data;
    return ctx->ssl_ctx;
}

/* Functions to read a serf_ssl_certificate structure. */

/* Takes a counted length string and escapes any NUL bytes so that
 * it can be used as a C string.  NUL bytes are escaped as 3 characters
 * "\00" (that's a literal backslash).
 * The returned string is allocated in POOL.
 */
static char *
pstrdup_escape_nul_bytes(const char *buf, int len, apr_pool_t *pool)
{
    int i, nul_count = 0;
    char *ret;

    /* First determine if there are any nul bytes in the string. */
    for (i = 0; i < len; i++) {
        if (buf[i] == '\0')
            nul_count++;
    }

    if (nul_count == 0) {
        /* There aren't so easy case to just copy the string */
        ret = apr_pstrdup(pool, buf);
    } else {
        /* There are so we have to replace nul bytes with escape codes
         * Proper length is the length of the original string, plus
         * 2 times the number of nulls (for two digit hex code for
         * the value) + the trailing null. */
        char *pos;
        ret = pos = apr_palloc(pool, len + 2 * nul_count + 1);
        for (i = 0; i < len; i++) {
            if (buf[i] != '\0') {
                *(pos++) = buf[i];
            } else {
                *(pos++) = '\\';
                *(pos++) = '0';
                *(pos++) = '0';
            }
        }
        *pos = '\0';
    }

    return ret;
}

/* Creates a hash_table with keys (E, CN, OU, O, L, ST and C). Any NUL bytes in
   these fields in the certificate will be escaped as \00. */
static apr_hash_t *
convert_X509_NAME_to_table(X509_NAME *org, apr_pool_t *pool)
{
    char buf[1024];
    int ret;

    apr_hash_t *tgt = apr_hash_make(pool);

    ret = X509_NAME_get_text_by_NID(org,
                                    NID_commonName,
                                    buf, 1024);
    if (ret != -1)
        apr_hash_set(tgt, "CN", APR_HASH_KEY_STRING,
                     pstrdup_escape_nul_bytes(buf, ret, pool));
    ret = X509_NAME_get_text_by_NID(org,
                                    NID_pkcs9_emailAddress,
                                    buf, 1024);
    if (ret != -1)
        apr_hash_set(tgt, "E", APR_HASH_KEY_STRING,
                     pstrdup_escape_nul_bytes(buf, ret, pool));
    ret = X509_NAME_get_text_by_NID(org,
                                    NID_organizationalUnitName,
                                    buf, 1024);
    if (ret != -1)
        apr_hash_set(tgt, "OU", APR_HASH_KEY_STRING,
                     pstrdup_escape_nul_bytes(buf, ret, pool));
    ret = X509_NAME_get_text_by_NID(org,
                                    NID_organizationName,
                                    buf, 1024);
    if (ret != -1)
        apr_hash_set(tgt, "O", APR_HASH_KEY_STRING,
                     pstrdup_escape_nul_bytes(buf, ret, pool));
    ret = X509_NAME_get_text_by_NID(org,
                                    NID_localityName,
                                    buf, 1024);
    if (ret != -1)
        apr_hash_set(tgt, "L", APR_HASH_KEY_STRING,
                     pstrdup_escape_nul_bytes(buf, ret, pool));
    ret = X509_NAME_get_text_by_NID(org,
                                    NID_stateOrProvinceName,
                                    buf, 1024);
    if (ret != -1)
        apr_hash_set(tgt, "ST", APR_HASH_KEY_STRING,
                     pstrdup_escape_nul_bytes(buf, ret, pool));
    ret = X509_NAME_get_text_by_NID(org,
                                    NID_countryName,
                                    buf, 1024);
    if (ret != -1)
        apr_hash_set(tgt, "C", APR_HASH_KEY_STRING,
                     pstrdup_escape_nul_bytes(buf, ret, pool));

    return tgt;
}


int serf_ssl_cert_depth(const serf_ssl_certificate_t *cert)
{
    return cert->depth;
}


apr_hash_t *serf_ssl_cert_issuer(
    const serf_ssl_certificate_t *cert,
    apr_pool_t *pool)
{
    X509_NAME *issuer = X509_get_issuer_name(cert->ssl_cert);

    if (!issuer)
        return NULL;

    return convert_X509_NAME_to_table(issuer, pool);
}


apr_hash_t *serf_ssl_cert_subject(
    const serf_ssl_certificate_t *cert,
    apr_pool_t *pool)
{
    X509_NAME *subject = X509_get_subject_name(cert->ssl_cert);

    if (!subject)
        return NULL;

    return convert_X509_NAME_to_table(subject, pool);
}


apr_hash_t *serf_ssl_cert_certificate(
    const serf_ssl_certificate_t *cert,
    apr_pool_t *pool)
{
    apr_hash_t *tgt = apr_hash_make(pool);
    unsigned int md_size;
    unsigned char md[EVP_MAX_MD_SIZE];
    BIO *bio;
    apr_array_header_t *san_arr;
    apr_array_header_t *ocsp_arr;

    /* sha1 fingerprint */
    if (X509_digest(cert->ssl_cert, EVP_sha1(), md, &md_size)) {
        unsigned int i;
        const char hex[] = "0123456789ABCDEF";
        char fingerprint[EVP_MAX_MD_SIZE * 3];

        for (i=0; i<md_size; i++) {
            fingerprint[3*i] = hex[(md[i] & 0xf0) >> 4];
            fingerprint[(3*i)+1] = hex[(md[i] & 0x0f)];
            fingerprint[(3*i)+2] = ':';
        }
        if (md_size > 0)
            fingerprint[(3*(md_size-1))+2] = '\0';
        else
            fingerprint[0] = '\0';

        apr_hash_set(tgt, "sha1", APR_HASH_KEY_STRING,
                     apr_pstrdup(pool, fingerprint));
    }

    /* set expiry dates */
    bio = BIO_new(BIO_s_mem());
    if (bio) {
        ASN1_TIME *notBefore, *notAfter;
        char buf[256];

        memset (buf, 0, sizeof (buf));
        notBefore = X509_get_notBefore(cert->ssl_cert);
        if (ASN1_TIME_print(bio, notBefore)) {
            BIO_read(bio, buf, 255);
            apr_hash_set(tgt, "notBefore", APR_HASH_KEY_STRING,
                         apr_pstrdup(pool, buf));
        }
        memset (buf, 0, sizeof (buf));
        notAfter = X509_get_notAfter(cert->ssl_cert);
        if (ASN1_TIME_print(bio, notAfter)) {
            BIO_read(bio, buf, 255);
            apr_hash_set(tgt, "notAfter", APR_HASH_KEY_STRING,
                         apr_pstrdup(pool, buf));
        }
    }
    BIO_free(bio);

    /* Get subjectAltNames */
    if (!get_subject_alt_names(&san_arr, cert->ssl_cert, EscapeNulAndCopy, pool))
      apr_hash_set(tgt, "subjectAltName", APR_HASH_KEY_STRING, san_arr);

    /* Get authorityAccessInfo.OCSP */
    if (!get_ocsp_responders(&ocsp_arr, cert->ssl_cert, pool))
      apr_hash_set(tgt, "OCSP", APR_HASH_KEY_STRING, ocsp_arr);

    return tgt;
}


const char *serf_ssl_cert_export(
    const serf_ssl_certificate_t *cert,
    apr_pool_t *pool)
{
    return serf_ssl_cert_export2(cert, pool, pool);
}

const char *serf_ssl_cert_export2(
    const serf_ssl_certificate_t *cert,
    apr_pool_t *result_pool,
    apr_pool_t *scratch_pool)
{
    char *binary_cert;
    char *encoded_cert;
    int len;
    unsigned char *unused;

    /* find the length of the DER encoding. */
    len = i2d_X509(cert->ssl_cert, NULL);
    if (len < 0) {
        return NULL;
    }

    binary_cert = apr_palloc(scratch_pool, len);
    unused = (unsigned char *)binary_cert;
    len = i2d_X509(cert->ssl_cert, &unused);  /* unused is incremented  */
    if (len < 0) {
        return NULL;
    }

    encoded_cert = apr_palloc(result_pool, apr_base64_encode_len(len));
    apr_base64_encode(encoded_cert, binary_cert, len);

    return encoded_cert;
}


serf_ssl_certificate_t *serf_ssl_cert_import(
    const char *encoded_cert,
    apr_pool_t *result_pool,
    apr_pool_t *scratch_pool)
{
    char *binary_cert;
    int binary_len;
    const unsigned char *unused;
    X509* ssl_cert;
    serf_ssl_certificate_t *cert;

    binary_cert = apr_palloc(scratch_pool, apr_base64_decode_len(encoded_cert));
    binary_len = apr_base64_decode(binary_cert, encoded_cert);

    unused = (unsigned char*) binary_cert; /* unused is incremented  */
    ssl_cert = d2i_X509(NULL, &unused, binary_len);
    if (!ssl_cert) {
        return NULL;
    }

    cert = apr_palloc(result_pool, sizeof(serf_ssl_certificate_t));
    cert->ssl_cert = ssl_cert;

    apr_pool_cleanup_register(result_pool, ssl_cert, free_ssl_cert,
                              apr_pool_cleanup_null);

    return cert;
}


/* Disables compression for all SSL sessions. */
static void disable_compression(serf_ssl_context_t *ssl_ctx)
{
#ifdef SSL_OP_NO_COMPRESSION
    SSL_CTX_set_options(ssl_ctx->ctx, SSL_OP_NO_COMPRESSION);
#endif
}

apr_status_t serf_ssl_use_compression(serf_ssl_context_t *ssl_ctx, int enabled)
{
    if (enabled) {
#ifdef SSL_OP_NO_COMPRESSION
        SSL_clear_options(ssl_ctx->ssl, SSL_OP_NO_COMPRESSION);
        return APR_SUCCESS;
#endif
    } else {
#ifdef SSL_OP_NO_COMPRESSION
        SSL_set_options(ssl_ctx->ssl, SSL_OP_NO_COMPRESSION);
        return APR_SUCCESS;
#endif
    }

    return APR_EGENERAL;
}

static void serf_ssl_destroy_and_data(serf_bucket_t *bucket)
{
    ssl_context_t *ctx = bucket->data;

    if (!--ctx->ssl_ctx->refcount) {
        ssl_free_context(ctx->ssl_ctx);
    }

    serf_default_destroy_and_data(bucket);
}

static void serf_ssl_decrypt_destroy_and_data(serf_bucket_t *bucket)
{
    ssl_context_t *ctx = bucket->data;

    serf_bucket_destroy(*ctx->our_stream);

    serf_ssl_destroy_and_data(bucket);
}

static void serf_ssl_encrypt_destroy_and_data(serf_bucket_t *bucket)
{
    ssl_context_t *ctx = bucket->data;
    serf_ssl_context_t *ssl_ctx = ctx->ssl_ctx;

    if (ssl_ctx->encrypt.stream == *ctx->our_stream) {
        serf_bucket_destroy(*ctx->our_stream);
        serf_bucket_destroy(ssl_ctx->encrypt_pending);

        /* Reset our status and databuf. */
        ssl_ctx->crypt_status = APR_SUCCESS;
        ssl_ctx->encrypt.databuf.status = APR_SUCCESS;

        /* Advance to the next stream - if we have one. */
        if (ssl_ctx->encrypt.stream_next == NULL) {
            ssl_ctx->encrypt.stream = NULL;
            ssl_ctx->encrypt_pending = NULL;
        }
        else {
            bucket_list_t *cur;

            cur = ssl_ctx->encrypt.stream_next;
            ssl_ctx->encrypt.stream = cur->bucket;
            ssl_ctx->encrypt_pending =
                serf_bucket_aggregate_create(cur->bucket->allocator);
            ssl_ctx->encrypt.stream_next = cur->next;
            serf_bucket_mem_free(ssl_ctx->allocator, cur);
        }
    }
    else {
        /* Ah, darn.  We haven't sent this one along yet. */
        return;
    }
    serf_ssl_destroy_and_data(bucket);
}

static apr_status_t serf_ssl_read(serf_bucket_t *bucket,
                                  apr_size_t requested,
                                  const char **data, apr_size_t *len)
{
    ssl_context_t *ctx = bucket->data;

    return serf_databuf_read(ctx->databuf, requested, data, len);
}

static apr_status_t serf_ssl_readline(serf_bucket_t *bucket,
                                      int acceptable, int *found,
                                      const char **data,
                                      apr_size_t *len)
{
    ssl_context_t *ctx = bucket->data;

    return serf_databuf_readline(ctx->databuf, acceptable, found, data, len);
}

static apr_status_t serf_ssl_peek(serf_bucket_t *bucket,
                                  const char **data,
                                  apr_size_t *len)
{
    ssl_context_t *ctx = bucket->data;

    return serf_databuf_peek(ctx->databuf, data, len);
}

static apr_status_t serf_ssl_set_config(serf_bucket_t *bucket,
                                        serf_config_t *config)
{
    ssl_context_t *ctx = bucket->data;
    serf_ssl_context_t *ssl_ctx = ctx->ssl_ctx;
    apr_status_t err_status = APR_SUCCESS;
    const char *pipelining;
    apr_status_t status;

    if (ssl_ctx->config == config)
        return APR_SUCCESS; /* Don't loop */

    ssl_ctx->config = config;

    /* Distribute the shared config as much as possible. */
    if (ssl_ctx) {
        if (ssl_ctx->encrypt.stream) {
            status = serf_bucket_set_config(ssl_ctx->encrypt.stream, config);
            if (status)
                err_status = status;
        }
        if (ssl_ctx->decrypt.stream) {
            status = serf_bucket_set_config(ssl_ctx->decrypt.stream, config);
            if (status)
                err_status = status;
        }
    }

    if (config) {
        status = serf_config_get_string(config, SERF_CONFIG_CONN_PIPELINING,
                                        &pipelining);
        if (status)
            return status;

        if (strcmp(pipelining, "Y") == 0) {
            SSL_CTX_set_info_callback(ssl_ctx->ctx, detect_renegotiate);
        }
    }

    return err_status;
}

const serf_bucket_type_t serf_bucket_type_ssl_encrypt = {
    "SSLENCRYPT",
    serf_ssl_read,
    serf_ssl_readline,
    serf_default_read_iovec,
    serf_default_read_for_sendfile,
    serf_buckets_are_v2,
    serf_ssl_peek,
    serf_ssl_encrypt_destroy_and_data,
    serf_default_read_bucket,
    serf_default_get_remaining,
    serf_ssl_set_config,
};

const serf_bucket_type_t serf_bucket_type_ssl_decrypt = {
    "SSLDECRYPT",
    serf_ssl_read,
    serf_ssl_readline,
    serf_default_read_iovec,
    serf_default_read_for_sendfile,
    serf_buckets_are_v2,
    serf_ssl_peek,
    serf_ssl_decrypt_destroy_and_data,
    serf_default_read_bucket,
    serf_default_get_remaining,
    serf_ssl_set_config,
};


/*
 * OCSP bits are here because they depend on OpenSSL and private types
 * defined in this file.
 */

#ifndef OPENSSL_NO_OCSP
struct serf_ssl_ocsp_request_t {
    /* OpenSSL's internal representation of the OCSP request. */
    OCSP_REQUEST *request;

    /* The certificate ID of the request. */
    OCSP_CERTID *cert_id;

    /* DER-encoded request and size. */
    const void *der_request;
    apr_size_t der_request_size;
};

static apr_status_t free_ocsp_request(void *data)
{
    OCSP_REQUEST_free(data);
    return APR_SUCCESS;
}

static apr_status_t free_ocsp_cert_id(void *data)
{
    OCSP_CERTID_free(data);
    return APR_SUCCESS;
}
#endif  /* OPENSSL_NO_OCSP */


serf_ssl_ocsp_request_t *serf_ssl_ocsp_request_create(
    const serf_ssl_certificate_t *server_cert,
    const serf_ssl_certificate_t *issuer_cert,
    int generate_nonce,
    apr_pool_t *result_pool,
    apr_pool_t *scratch_pool)
{
#ifndef OPENSSL_NO_OCSP
    X509 *const cert = server_cert->ssl_cert;
    X509 *const issuer = issuer_cert->ssl_cert;

    serf_ssl_ocsp_request_t *req = NULL;
    OCSP_REQUEST *ocsp_req = NULL;
    OCSP_CERTID *cert_id = NULL;
    unsigned char *unused;
    void *der;
    int len;

    if (X509_V_OK != X509_check_issued(issuer, cert))
        goto cleanup;

    /* TODO: Support other hash algorithms besides the default SHA1. */
    cert_id = OCSP_cert_to_id(NULL, cert, issuer);
    if (!cert_id)
        goto cleanup;

    ocsp_req = OCSP_REQUEST_new();
    if (!ocsp_req)
        goto cleanup;

    if (!OCSP_request_add0_id(ocsp_req, cert_id))
        goto cleanup;

    /* Generate another ID to put into the result struct.
       TODO: see above re hash algorithms. */
    cert_id = OCSP_cert_to_id(NULL, cert, issuer);
    if (!cert_id)
        goto cleanup;

    if (generate_nonce) {
        /* Generates a random nonce, using the internal random generator. */
        if (!OCSP_request_add1_nonce(ocsp_req, NULL, -1))
            goto cleanup;
    }

    /* Generate the DER form of the request. */
    len = i2d_OCSP_REQUEST(ocsp_req, NULL);
    if (len < 0)
        goto cleanup;

    unused = der = apr_palloc(result_pool, len);
    len = i2d_OCSP_REQUEST(ocsp_req, &unused); /* unused is incremented */
    if (len < 0)
        goto cleanup;

    req = apr_palloc(result_pool, sizeof(*req));
    req->der_request = der;
    req->der_request_size = len;

    req->request = ocsp_req;
    apr_pool_cleanup_register(result_pool, ocsp_req,
                              free_ocsp_request,
                              apr_pool_cleanup_null);
    ocsp_req = NULL;

    req->cert_id = cert_id;
    apr_pool_cleanup_register(result_pool, cert_id,
                              free_ocsp_cert_id,
                              apr_pool_cleanup_null);
    cert_id = NULL;

  cleanup:
    if (ocsp_req)
        OCSP_REQUEST_free(ocsp_req);
    if (cert_id)
        OCSP_CERTID_free(cert_id);
    return req;
#else
    return NULL;
#endif  /* OPENSSL_NO_OCSP */
}


const void *serf_ssl_ocsp_request_body(
    const serf_ssl_ocsp_request_t *ocsp_request)
{
#ifndef OPENSSL_NO_OCSP
    return ocsp_request->der_request;
#else
    return NULL;
#endif  /* OPENSSL_NO_OCSP */
}

apr_size_t serf_ssl_ocsp_request_body_size(
    const serf_ssl_ocsp_request_t *ocsp_request)
{
#ifndef OPENSSL_NO_OCSP
    return ocsp_request->der_request_size;
#else
    return 0;
#endif  /* OPENSSL_NO_OCSP */
}


const char *serf_ssl_ocsp_request_export(
    const serf_ssl_ocsp_request_t *ocsp_request,
    apr_pool_t *result_pool,
    apr_pool_t *scratch_pool)
{
#ifndef OPENSSL_NO_OCSP

    /*
      The structure of the exported request is:

        "Base64-DER-formatted-request" "\x1"
        "Base64-DER-formatted-cert-id" "\0"
    */

    OCSP_CERTID *const cert_id = ocsp_request->cert_id;
    int id_len, req_size, id_size;
    unsigned char *unused;
    char *buffer = NULL;
    char *p;
    void *id_der;

    /* Generate the DER form of the certificate ID. */
    id_len = i2d_OCSP_CERTID(cert_id, NULL);
    if (id_len < 0)
        return NULL;

    unused = id_der = apr_palloc(scratch_pool, id_len);
    id_len = i2d_OCSP_CERTID(cert_id, &unused); /* unused is incremented */
    if (id_len < 0)
        return NULL;

    req_size = apr_base64_encode_len(ocsp_request->der_request_size);
    id_size = apr_base64_encode_len(id_len);

    buffer = apr_palloc(result_pool, req_size + id_size + 2);
    req_size = apr_base64_encode(buffer, ocsp_request->der_request,
                                 ocsp_request->der_request_size);
    p = buffer + req_size - 1;  /* The trailing \0 is part of the size! */
    *p++ = '\x1';
    apr_base64_encode(p, id_der, id_len);

    return buffer;
#else
    return NULL;
#endif  /* OPENSSL_NO_OCSP */
}


serf_ssl_ocsp_request_t *serf_ssl_ocsp_request_import(
    const char *encoded_ocsp_request,
    apr_pool_t *result_pool,
    apr_pool_t *scratch_pool)
{
#ifndef OPENSSL_NO_OCSP
    serf_ssl_ocsp_request_t *req = NULL;
    const char *end_request = strchr(encoded_ocsp_request, '\x1');

    if (end_request) {
        const char *base64_id = end_request + 1;
        const char *base64_request = apr_pstrmemdup(
            scratch_pool, encoded_ocsp_request,
            end_request - encoded_ocsp_request);
        long der_request_size = apr_base64_decode_len(base64_request);
        long der_id_size = apr_base64_decode_len(base64_id);

        OCSP_REQUEST *ocsp_req;
        OCSP_CERTID *cert_id;
        const unsigned char *unused;
        void *der_request;
        void *der_id;

        unused = der_request = apr_palloc(result_pool, der_request_size);
        der_request_size = apr_base64_decode(der_request, base64_request);
        ocsp_req = d2i_OCSP_REQUEST(NULL, &unused, der_request_size);
        if (!ocsp_req)
            return NULL;

        unused = der_id = apr_palloc(scratch_pool, der_id_size);
        der_id_size = apr_base64_decode(der_id, base64_id);
        cert_id = d2i_OCSP_CERTID(NULL, &unused, der_id_size);
        if (!cert_id)
            return NULL;

        req = apr_palloc(result_pool, sizeof(*req));
        req->der_request = der_request;
        req->der_request_size = der_request_size;

        req->request = ocsp_req;
        apr_pool_cleanup_register(result_pool, ocsp_req,
                                  free_ocsp_request,
                                  apr_pool_cleanup_null);

        req->cert_id = cert_id;
        apr_pool_cleanup_register(result_pool, cert_id,
                                  free_ocsp_cert_id,
                                  apr_pool_cleanup_null);
    }

    return req;
#else
    return NULL;
#endif  /* OPENSSL_NO_OCSP */
}


#ifndef OPENSSL_NO_OCSP
struct serf_ssl_ocsp_response_t {
    /* OpenSSL's internal representation of the OCSP response. */
    OCSP_RESPONSE *response;
};

static apr_status_t free_ocsp_response(void *data)
{
    OCSP_RESPONSE_free(data);
    return APR_SUCCESS;
}
#endif  /* OPENSSL_NO_OCSP */


serf_ssl_ocsp_response_t *serf_ssl_ocsp_response_parse(
    const void *ocsp_response,
    apr_size_t ocsp_response_size,
    int *failures,
    apr_pool_t *result_pool,
    apr_pool_t *scratch_pool)
{
#ifndef OPENSSL_NO_OCSP
    serf_ssl_ocsp_response_t *rsp = NULL;
    OCSP_RESPONSE *ocsp_rsp = NULL;
    const unsigned char *unused;
    int rsp_failures = 0;

    unused = ocsp_response;
    ocsp_rsp = d2i_OCSP_RESPONSE(NULL, &unused, ocsp_response_size);
    if (!ocsp_rsp)
        goto cleanup;

    rsp_failures = ocsp_response_status(rsp_failures, ocsp_rsp);
    if (rsp_failures)
        goto cleanup;

    rsp = apr_palloc(result_pool, sizeof(*rsp));
    rsp->response = ocsp_rsp;
    apr_pool_cleanup_register(result_pool, ocsp_rsp,
                              free_ocsp_response,
                              apr_pool_cleanup_null);
    ocsp_rsp = NULL;

  cleanup:
    if (failures)
        *failures = rsp_failures;
    if (ocsp_rsp)
        OCSP_RESPONSE_free(ocsp_rsp);
    return rsp;
#else
    return NULL;
#endif  /* OPENSSL_NO_OCSP */
}


#ifndef OPENSSL_NO_OCSP
/* Ripped from Subversion and well kneaded. */
static apr_status_t
convert_asn1_generalized_time(ASN1_GENERALIZEDTIME *asn1_time,
                              apr_time_t *humane_time,
                              apr_pool_t *scratch_pool,
                              apr_status_t parse_error)
{
    apr_time_exp_t xt = { 0 };
    void *data;
    char *date;
    int len;
    char tz;

    if (ASN1_STRING_type(asn1_time) != V_ASN1_GENERALIZEDTIME)
        return 0;

    len = ASN1_STRING_length(asn1_time);
    data = ASN1_STRING_data(asn1_time);
    date = apr_pstrndup(scratch_pool, data, len);

    if (6 > sscanf(date, "%4d%2d%2d%2d%2d%2d%c",
                   &xt.tm_year, &xt.tm_mon, &xt.tm_mday,
                   &xt.tm_hour, &xt.tm_min, &xt.tm_sec, &tz))
        return parse_error;

    /* GeneralizedTime has the full 4 digit year.  But apr_time_exp_t
       wants years as the number of years since 1900. */
    xt.tm_year -= 1900;

    /* Check that the timezone is GMT.
       ASN.1 allows for the timezone to be specified but X.509 says it
       must always be GMT.  A little bit of extra paranoia here seems
       like a good idea. */
    if (tz != 'Z')
        return parse_error;

    /* apr_time_exp_t expects months to be zero indexed, 0=Jan, 11=Dec. */
    xt.tm_mon -= 1;

    return apr_time_exp_gmt_get(humane_time, &xt);
}
#endif  /* OPENSSL_NO_OCSP */

apr_status_t serf_ssl_ocsp_response_verify(
    serf_ssl_context_t *ssl_ctx,
    const serf_ssl_ocsp_response_t *ocsp_response,
    const serf_ssl_ocsp_request_t *ocsp_request,
    apr_time_t clock_skew,
    apr_time_t max_age,
    apr_time_t *this_update,
    apr_time_t *next_update,
    apr_pool_t *scratch_pool)
{
#ifndef OPENSSL_NO_OCSP
    OCSP_BASICRESP *ocsp_basic = NULL;
    apr_status_t status = SERF_ERROR_SSL_OCSP_RESPONSE_INVALID;
    ASN1_GENERALIZEDTIME *asn1_revoked_at;
    ASN1_GENERALIZEDTIME *asn1_this_update;
    ASN1_GENERALIZEDTIME *asn1_next_update;
    int cert_status, cert_reason;
    X509_STORE *store;

    ocsp_basic = OCSP_response_get1_basic(ocsp_response->response);
    if (!ocsp_basic)
        goto cleanup;

    if (0 >= OCSP_check_nonce(ocsp_request->request, ocsp_basic))
        goto cleanup;

    store = SSL_CTX_get_cert_store(ssl_ctx->ctx);
    if (0 >= OCSP_basic_verify(ocsp_basic, NULL, store, 0))
        goto cleanup;

    if (!OCSP_resp_find_status(ocsp_basic, ocsp_request->cert_id,
                               &cert_status, &cert_reason,
                               &asn1_revoked_at,
                               &asn1_this_update,
                               &asn1_next_update))
        goto cleanup;

    if (!OCSP_check_validity(asn1_this_update, asn1_next_update,
                             (long)apr_time_sec(clock_skew),
                             (long)apr_time_sec(max_age)))
      goto cleanup;

    if (this_update) {
        if (asn1_this_update) {
            status = convert_asn1_generalized_time(asn1_this_update, this_update,
                                                   scratch_pool, status);
            if (status)
                goto cleanup;
        }
        else
            *this_update = APR_TIME_C(0);
    }

    if (next_update) {
        if (asn1_next_update) {
            status = convert_asn1_generalized_time(asn1_next_update, next_update,
                                                   scratch_pool, status);
            if (status)
                goto cleanup;
        }
        else
            *next_update = APR_TIME_C(0);
    }

    switch (cert_status)
    {
    case V_OCSP_CERTSTATUS_REVOKED:
        status = SERF_ERROR_SSL_OCSP_RESPONSE_CERT_REVOKED;
        break;

    case V_OCSP_CERTSTATUS_UNKNOWN:
        status = SERF_ERROR_SSL_OCSP_RESPONSE_CERT_UNKNOWN;
        break;

    case V_OCSP_CERTSTATUS_GOOD:
    default:
        status = APR_SUCCESS;
    }

  cleanup:
    if (ocsp_basic)
        OCSP_BASICRESP_free(ocsp_basic);
    return status;
#else
    return SERF_ERROR_SSL_OCSP_RESPONSE_INVALID;
#endif  /* OPENSSL_NO_OCSP */
}<|MERGE_RESOLUTION|>--- conflicted
+++ resolved
@@ -587,8 +587,7 @@
 #endif
 }
 
-<<<<<<< HEAD
-#ifndef OPENSSL_NO_TLSEXT
+#if !defined(OPENSSL_NO_TLSEXT) && !defined(OPENSSL_NO_OCSP)
 static int ocsp_response_status(int failures, OCSP_RESPONSE *response)
 {
     long resp_status = OCSP_response_status(response);
@@ -611,9 +610,6 @@
     return failures;
 }
 
-=======
-#if !defined(OPENSSL_NO_TLSEXT) && !defined(OPENSSL_NO_OCSP)
->>>>>>> ca898e5b
 /* Callback called when the server response has some OCSP info.
    Returns 1 if the application accepts the OCSP response as successful,
            0 in case of error.
