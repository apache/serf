<<<<<<< HEAD
Serf 1.2.0 [not yet released, on branch /branches/1.2.x]
=======
Serf 1.2.0 [2013-??-??, from /tags/1.2.0]
>>>>>>> 156386ad
  Fixed issue 94: Serf can enter an infinite loop when server aborts conn.
  Fixed issue 91: Serf doesn't handle an incoming 408 Timeout Request
  Fixed issue 80: Serf is not handling Negotiate authentication correctly
  Fixed issue 77: Endless loop if server doesn't accept Negotiate authn
  Fixed issue 93: cleanup-after-fork interferes with parent (r1714)
  Fixed most of issue 89: Support REAL SPNEGO authentication
  Enable Negotiate/Kerberos support for proxy servers.
  Return error when C-L, chunked, gzip encoded response bodies where
    truncated (due to aborted connection) (r1688)
  Add a logging mechanism that can be enabled at compile-time.
  Don't lookup server address if a proxy was configured. (r1706)
  Fix an off-by-one in buffer sizing (r1695)
  Disable SSL compression by default + API to enable it (r1692)
  New serf_connection_get_latency() for estimated network latency (r1689)
  New error code and RFC compliance for the HTTPS tunnel (r1701, r1644)
  Handle EINTR when a user suspends and then backgrounds the app (r1708)
  Minor fixes and test suite improvements.


Serf 1.1.1 [2012-10-04, from /tags/1.1.1, r1657]
  Fixed issue 86: ensure requeued requests are correctly handled.
    This fixes:
      - infinite loop with multiple connection resets or SIGPIPE errors
      - "connection" hang where we would not re-queue requests that are
        held after we re-connect
  Fixed issue 74: test_all goes in an endless loop
  Fix memleak when conn. is closed explicitly/due to pool cleanups (r1623)
  Windows: Fix https connection aborts (r1628..-30,-33,-34,-37)
  Add new error codes for the SSL bucket


Serf 1.1.0 [2012-06-07, from /tags/1.1.0, r1617]
  New: serf_bucket_request_set_CL() for C-L based, non-chunked requests
  New: serf_ssl_server_cert_chain_callback_set() for full-chain validation


Serf 1.0.3 [2012-03-20, from /tags/1.0.3, r1586]
  Map more OpenSSL errors into SERF_SSL_CERT_UNKNOWNCA (r1573)


Serf 1.0.2
  Not released.


Serf 1.0.1 [2012-02-15, from /tags/1.0.1, r1569]
  FreeBSD fixes in the test suite (r1560, r1565)
  Minor build fixes


Serf 1.0.0 [2011-07-15, from /tags/1.0.0, r1540]
  Fixed issue 38: enable builds using non-GNU make
  Fixed issue 49: support SSL tunnels for HTTPS via a proxy
  Fixed issue 56: allow Subject Alternative Name, and enable SNI
  Fixed issue 61: include order dependencies
  Fixed issue 66: improved error reporting when creating install dirs
  Fixed issue 71: handle ECONNREFUSED on Windows
  Fixed issue 79: destroy the APR allocator, if we create one
  Fixed issue 81: build failed on APR 0.9.x
  Major performance improvements and bug fixes for SSL buckets/handling (r1462)
  Add a new "iovec" bucket type (r1434)
  Minimize network packet writes based on ra_serf analysis (r1467, r1471)
  Fix out of order issue with multiple priority requests (r1469)
  Work around broken WSAPoll() impl on Windows introduced in APR 1.4.0 (r1506)
  Fix 100% CPU usage with many pipelined requests (r1456)
  Corrected contents of build/serf.def; it now includes bucket types (r1512)
  Removed "snapshot" feature from buckets (r1503)
  Various improvements to the test system
  Various memory leak fixes


Serf 0.7.2 [2011-03-12, from /tags/0.7.2, r1452]
  Actually disable Nagle when creating a connection (r1441)
  Return error when app asks for HTTPS over proxy connection (r1433)


Serf 0.7.1 [2011-01-25, from /tags/0.7.1, r1432]
  Fix memory leak when using SSL (r1408, r1416)
  Fix build for blank apr-util directory (r1421)


Serf 0.7.0 [2010-08-25, from /tags/0.7.0, r1407]
  Fix double free abort when destroying request buckets
  Fix test server in unit test framework to avoid random test failures
  Allow older Serf programs which don't use the new authn framework to still
    handle authn without forcing them to switch to the new framework. (r1401)
  Remove the SERF_DECLARE macros, preferring a .DEF file for Windows
  Barrier buckets now pass read_iovec to their wrapped bucket
  Fix HTTP header parsing to allow for empty header values


Serf 0.6.1 [2010-05-14, from /tags/0.6.1, r1370]
  Generally: this release fixes problems with the 0.4.0 packaging
  Small compilation fix in outgoing.c for Windows builds


Serf 0.6.0
  Not released.


Serf 0.5.0
  Not released.


Serf 0.4.0
  WITHDRAWN: this release misstated itself as 0.5.0; use a later release

  Provide authn framework, supporting Basic, Digest, Kerberos (SSPI, GSS),
    along with proxy authn using Basic or Digest
  Added experimental listener framework, along with test_server.c
  Improvements and fixes to SSL support, including connection setup changes
  Experimental support for unrequested, arriving ("async") responses
  Experimental BWTP support using the async arrival feature
  Headers are combined on read (not write), to ease certian classes of parsing
  Experimental feature on aggregate buckets for a callback-on-empty
  Fix the bucket allocator for when APR is using its pool debugging features
  Proxy support in the serf_get testing utility
  Fix to include the port number in the Host header
  serf_get propagates errors from the response, instead of aborting (Issue 52)
  Added serf_lib_version() for runtime version tests


Serf 0.3.1 [2010-02-14, from /tags/0.3.1, r1322]
  Fix loss of error on request->setup() callback. (Issue 47)
  Support APR 2.x. (Issue 48)
  Fixed slowdown in aggregate bucket with millions of child buckets
  Avoid hang in apr_pollset_poll() by unclosed connections after fork()


Serf 0.3.0 [2009-01-26, from /tags/0.3.0, r1217]
  Support LTFLAGS override as a config-time env. variable (Issue 44)
  Fix CUTest test harness compilation on Solaris (Issue 43)
  Fix small race condition in OpenSSL initialization (Issue 39)
  Handle content streams larger than 4GB on 32-bit OSes (Issue 41)
  Fix test_ssl.c compilation with mingw+msys
  Fix conn close segfault by explicitly closing conn when pool is destroyed
  Expose the depth of the SSL certificate so the validator can use that info
  Fix socket address family issue when opening a connection to a proxy
  Provide new API to take snapshots of buckets
  Implement snapshot API for simple and aggregate buckets
  Build with bundled apr and apr-util VPATH builds
  Build with bundled OpenSSL builds


Serf 0.2.0 [2008-06-06, from /tags/0.2.0, r1189]
  Enable use of external event loop: serf_create_context_ex
  Enable adding new requests at the beginning of the request queue
  Handle 'Connection:close' headers
  Enable limiting the number of outstanding requests
  Add readline function to simple buckets
  Concatenate repeated headers using comma as separator, as per RFC 2616,
    section 4.2. (Issue 29)
  Add proxy server support
  Add progress feedback support. (Issue 11)
  Provide new API to simplify use of proxy and progress feedback support
  Add callback to validate SSL server certificates. (Issue 31)
  Add new test framework
  Send current version string in the test programs (Issue 21)
  Bugfixes:
     Fix segfault with epoll when removing a NULL socket
     Reset OpenSSL thread-safety callbacks when apr_terminate() called
     Do not remove the socket from the pollset on pool cleanup
     Do not issue double close on skt w/second one being close(-1) (Issue 33)


Serf 0.1.2 [2007-06-18, from /tags/0.1.2, r1115]
  Enable thread-safety with OpenSSL (Issue 19)
  Teach serfmake to install headers into include/serf-0
  Be more tolerant when servers close the connection without telling us
  Do not open the connection until we have requests to deliver
  Fix serfmake to produce the library that corresponds to the minor version
  Fix a memory leak with the socket bucket (Issue 14)
  Fix uninitialized branch in serf_spider (Issue 15)


Serf 0.1.1 [2007-05-12, from /tags/0.1.1, r1105]
  Add SSL client certificate support
  Implement optimized iovec reads for header buckets
  Fix up 'make clean' and 'make distclean' (Issues 9, 10)
  Add SERF_VERSION_AT_LEAST macro
  Remove abort() calls (Issue 13)


Serf 0.1.0 [2006-12-14, from /tags/0.1.0, r1087]
  Initial packaged release<|MERGE_RESOLUTION|>--- conflicted
+++ resolved
@@ -1,8 +1,4 @@
-<<<<<<< HEAD
-Serf 1.2.0 [not yet released, on branch /branches/1.2.x]
-=======
 Serf 1.2.0 [2013-??-??, from /tags/1.2.0]
->>>>>>> 156386ad
   Fixed issue 94: Serf can enter an infinite loop when server aborts conn.
   Fixed issue 91: Serf doesn't handle an incoming 408 Timeout Request
   Fixed issue 80: Serf is not handling Negotiate authentication correctly
