--- conflicted
+++ resolved
@@ -42,17 +42,10 @@
                "Path to apu-1-config, or to APR's install area",
                '/usr',
                PathVariable.PathAccept),
-<<<<<<< HEAD
-=======
-  PathVariable('OPENSSL',
-               "Path to OpenSSL's install area",
-               '/usr',
-               PathVariable.PathIsDir),
   PathVariable('ZLIB',
                "Path to zlib's install area",
                '/usr',
                PathVariable.PathIsDir),
->>>>>>> af364a40
   PathVariable('GSSAPI',
                "Path to GSSAPI's install area",
                None,
@@ -104,33 +97,23 @@
 apu = str(env['APU'])
 zlib = str(env['ZLIB'])
 gssapi = env.get('GSSAPI', None)
-<<<<<<< HEAD
-if gssapi and os.path.isdir(str(gssapi)):
-  gssapi = os.path.join(gssapi, 'bin', 'krb5-config')
-  env['GSSAPI'] = gssapi
+
+if gssapi and os.path.isdir(gssapi):
+  krb5_config = os.path.join(gssapi, 'bin', 'krb5-config')
+  if os.path.isfile(krb5_config):
+    gssapi = krb5_config
+    env['GSSAPI'] = krb5_config
+
 openssl = env.get('OPENSSL', None)
 if openssl and os.path.isdir(str(openssl)):
   env.Append(CPPPATH='$OPENSSL/include')
   env.Append(LIBPATH='$OPENSSL/lib')
   env.Append(CFLAGS='-DSERF_HAVE_OPENSSL')
-=======
-
-if gssapi and os.path.isdir(gssapi):
-  krb5_config = os.path.join(gssapi, 'bin', 'krb5-config')
-  if os.path.isfile(krb5_config):
-    gssapi = krb5_config
-    env['GSSAPI'] = krb5_config
-
->>>>>>> af364a40
 debug = env.get('DEBUG', None)
 
 Help(opts.GenerateHelpText(env))
 opts.Save(SAVED_CONFIG, env)
 
-<<<<<<< HEAD
-=======
-
->>>>>>> af364a40
 
 # PLATFORM-SPECIFIC BUILD TWEAKS
 
