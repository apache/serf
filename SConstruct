--- conflicted
+++ resolved
@@ -96,13 +96,15 @@
 if gssapi and os.path.isdir(str(gssapi)):
   gssapi = os.path.join(gssapi, 'bin', 'krb5-config')
   env['GSSAPI'] = gssapi
+openssl = env.get('OPENSSL', None)
+if openssl and os.path.isdir(str(openssl)):
+  env.Append(CPPPATH='$OPENSSL/include')
+  env.Append(LIBPATH='$OPENSSL/lib')
+  env.Append(CFLAGS='-DSERF_HAVE_OPENSSL')
 debug = env.get('DEBUG', None)
 
 Help(opts.GenerateHelpText(env))
 opts.Save(SAVED_CONFIG, env)
-
-env.Append(CPPPATH='$OPENSSL/include')
-env.Append(LIBPATH='$OPENSSL/lib')
 
 
 # PLATFORM-SPECIFIC BUILD TWEAKS
@@ -168,39 +170,6 @@
             )
 
 
-<<<<<<< HEAD
-# HANDLING OF OPTION VARIABLES
-
-unknown = opts.UnknownVariables()
-if unknown:
-  print 'Unknown variables:', ', '.join(unknown.keys())
-  Exit(1)
-
-apr = str(env['APR'])
-if os.path.isdir(apr):
-  apr = os.path.join(apr, 'bin', 'apr-1-config')
-  env['APR'] = apr
-apu = str(env['APU'])
-if os.path.isdir(apu):
-  apu = os.path.join(apu, 'bin', 'apu-1-config')
-  env['APU'] = apu
-gssapi = env.get('GSSAPI', None)
-if gssapi and os.path.isdir(str(gssapi)):
-  gssapi = os.path.join(gssapi, 'bin', 'krb5-config')
-  env['GSSAPI'] = gssapi
-openssl = env.get('OPENSSL', None)
-if openssl and os.path.isdir(str(openssl)):
-  env.Append(CPPPATH='$OPENSSL/include')
-  env.Append(LIBPATH='$OPENSSL/lib')
-  env.Append(CFLAGS='-DSERF_HAVE_OPENSSL')
-
-Help(opts.GenerateHelpText(env))
-opts.Save(SAVED_CONFIG, env)
-
-
-
-=======
->>>>>>> ab3dd369
 # PLAN THE BUILD
 
 SOURCES = Glob('*.c') + Glob('buckets/*.c') + Glob('auth/*.c')
